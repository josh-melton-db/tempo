from __future__ import annotations

from typing import Optional, Iterable
from functools import cached_property

from pyspark.sql.dataframe import DataFrame
from pyspark.sql.types import NumericType, BooleanType, StructField
import pyspark.sql.functions as f
from pyspark.sql.window import Window

import numpy as np
import pandas as pd


def is_metric_col(col: StructField) -> bool:
    return isinstance(col.dataType, NumericType) or isinstance(
        col.dataType, BooleanType
    )


class IntervalsDF:
    """
    This object is the main wrapper over a `Spark DataFrame`_ which allows a
    user to parallelize computations over snapshots of metrics for intervals
    of time defined by a start and end timestamp and various dimensions.

    The required dimensions are `series` (list of columns by which to
    summarize), `metrics` (list of columns to analyze), `start_ts` (timestamp
    column), and `end_ts` (timestamp column). `start_ts` and `end_ts` can be
    epoch or TimestampType.

    .. _`Spark DataFrame`: https://spark.apache.org/docs/latest/api/python/reference/pyspark.sql/api/pyspark.sql.DataFrame.html

    """

    def __init__(
        self, df: DataFrame, start_ts: str, end_ts: str, series_ids: list[str] = None
    ) -> None:
        """
         Constructor for :class:`IntervalsDF`.

        :param df:
        :type df: `DataFrame`_
        :param start_ts:
        :type start_ts: str
        :param end_ts:
        :type end_ts: str
        :param series_ids:
        :type series_ids: list[str]
        :rtype: None

        :Example:

        .. code-block:

            df = spark.createDataFrame(
                [["2020-08-01 00:00:09", "2020-08-01 00:00:14", "v1", 5, 0]],
                "start_ts STRING, end_ts STRING, series_1 STRING, metric_1 INT, metric_2 INT",
            )
            idf = IntervalsDF(df, "start_ts", "end_ts", ["series_1"], ["metric_1", "metric_2"])
            idf.df.collect()
            [Row(start_ts='2020-08-01 00:00:09', end_ts='2020-08-01 00:00:14', series_1='v1', metric_1=5, metric_2=0)]

        .. _`DataFrame`: https://spark.apache.org/docs/latest/api/python/reference/pyspark.sql/api/pyspark.sql.DataFrame.html

        .. todo::
            - create IntervalsSchema class to validate data types and column
                existence
            - check elements of series and identifiers to ensure all are str
            - check if start_ts, end_ts, and the elements of series and
                identifiers can be of type col

        """

        self.df = df

        self.start_ts = start_ts
        self.end_ts = end_ts

        if not series_ids:
            self.series_ids = []
        elif isinstance(series_ids, list):
            self.series_ids = series_ids
        else:
            raise ValueError(
                f"series_ids must be a list of column names, instead got {type(series_ids)}"
            )

    @cached_property
    def interval_boundaries(self) -> list[str]:
        return [self.start_ts, self.end_ts]

    @cached_property
    def structural_columns(self) -> list[str]:
        return self.interval_boundaries + self.series_ids

    @cached_property
    def observational_columns(self) -> list[str]:
        return list(set(self.df.columns) - set(self.structural_columns))

    @cached_property
    def metric_columns(self) -> list[str]:
        return [col.name for col in self.df.schema.fields if is_metric_col(col)]

    @cached_property
    def window(self):
        return Window.partitionBy(*self.series_ids).orderBy(*self.interval_boundaries)

    @classmethod
    def fromStackedMetrics(
        cls,
        df: DataFrame,
        start_ts: str,
        end_ts: str,
        series: list[str],
        metrics_name_col: str,
        metrics_value_col: str,
        metric_names: Optional[list[str]] = None,
    ) -> "IntervalsDF":
        """
        Returns a new :class:`IntervalsDF` with metrics of the current DataFrame
        pivoted by start and end timestamp and series.

        There are two versions of `fromStackedMetrics`. One that requires the caller
        to specify the list of distinct metric names to pivot on, and one that does
        not. The latter is more concise but less efficient, because Spark needs to
        first compute the list of distinct metric names internally.

        :param df: :class:`DataFrame` to wrap with :class:`IntervalsDF`
        :type df: `DataFrame`_
        :param start_ts: Name of the column which denotes interval start
        :type start_ts: str
        :param end_ts: Name of the column which denotes interval end
        :type end_ts: str
        :param series: column names
        :type series: list[str]
        :param metrics_name_col: column name
        :type metrics_name_col: str
        :param metrics_value_col: column name
        :type metrics_value_col: str
        :param metric_names: List of metric names that will be translated to
            columns in the output :class:`IntervalsDF`.
        :type metric_names: list[str], optional
        :return: A new :class:`IntervalsDF` with a column and respective
            values per distinct metric in `metrics_name_col`.

        :Example:

        .. code-block::

            df = spark.createDataFrame(
                [["2020-08-01 00:00:09", "2020-08-01 00:00:14", "v1", "metric_1", 5],
                 ["2020-08-01 00:00:09", "2020-08-01 00:00:11", "v1", "metric_2", 0]],
                "start_ts STRING, end_ts STRING, series_1 STRING, metric_name STRING, metric_value INT",
            )

            # With distinct metric names specified

            idf = IntervalsDF.fromStackedMetrics(
                df, "start_ts", "end_ts", ["series_1"], "metric_name", "metric_value", ["metric_1", "metric_2"],
            )
            idf.df.collect()
            [Row(start_ts='2020-08-01 00:00:09', end_ts='2020-08-01 00:00:14', series_1='v1', metric_1=5, metric_2=null),
             Row(start_ts='2020-08-01 00:00:09', end_ts='2020-08-01 00:00:11', series_1='v1', metric_1=null, metric_2=0)]

            # Or without specifying metric names (less efficient)

            idf = IntervalsDF.fromStackedMetrics(df, "start_ts", "end_ts", ["series_1"], "metric_name", "metric_value")
            idf.df.collect()
            [Row(start_ts='2020-08-01 00:00:09', end_ts='2020-08-01 00:00:14', series_1='v1', metric_1=5, metric_2=null),
             Row(start_ts='2020-08-01 00:00:09', end_ts='2020-08-01 00:00:11', series_1='v1', metric_1=null, metric_2=0)]

        .. _`DataFrame`: https://spark.apache.org/docs/latest/api/python/reference/pyspark.sql/api/pyspark.sql.DataFrame.html

        .. todo::
            - check elements of identifiers to ensure all are str
            - check if start_ts, end_ts, and the elements of series and
                identifiers can be of type col

        """

        if not isinstance(series, list):
            raise ValueError

        df = (
            df.groupBy(start_ts, end_ts, *series)
            .pivot(metrics_name_col, values=metric_names)  # type: ignore
            .max(metrics_value_col)
        )

        return cls(df, start_ts, end_ts, series)

    def make_disjoint(self) -> "IntervalsDF":
        """
        Returns a new :class:`IntervalsDF` where metrics of overlapping time intervals
        are correlated and merged prior to constructing new time interval boundaries (
        start and end timestamp) so that all intervals are disjoint.

        The merge process assumes that two overlapping intervals cannot simultaneously
        report two different values for the same metric unless recorded in a data type
        which supports multiple elements (such as ArrayType, etc.).

        This is often used after :meth:`fromStackedMetrics` to reduce the number of
        metrics with `null` values and helps when constructing filter predicates to
        to retrieve specific metric values across all instances.

        :return: A new :class:`IntervalsDF` containing disjoint time intervals

        :Example:

        .. code-block::

            df = spark.createDataFrame(
                [["2020-08-01 00:00:10", "2020-08-01 00:00:14", "v1", 5, null],
                 ["2020-08-01 00:00:09", "2020-08-01 00:00:11", "v1", null, 0]],
                "start_ts STRING, end_ts STRING, series_1 STRING, metric_1 STRING, metric_2 INT",
            )
            idf = IntervalsDF(df, "start_ts", "end_ts", ["series_1"], ["metric_1", "metric_2"])
            idf.disjoint().df.collect()
            [Row(start_ts='2020-08-01 00:00:09', end_ts='2020-08-01 00:00:10', series_1='v1', metric_1=null, metric_2=0),
             Row(start_ts='2020-08-01 00:00:10', end_ts='2020-08-01 00:00:11', series_1='v1', metric_1=5, metric_2=0),
             Row(start_ts='2020-08-01 00:00:11', end_ts='2020-08-01 00:00:14', series_1='v1', metric_1=5, metric_2=null)]

        """

        def identify_overlaps(
            in_pdf: pd.DataFrame, with_row: pd.Series
        ) -> pd.DataFrame:
            """
            return the subset of rows in DataFrame `in_pdf` that overlap with row `with_row`
            """

            if in_pdf.empty or with_row.empty:
                return in_pdf

            local_in_pdf = in_pdf.copy()  # TODO: do we need to make a copy?

            # https://stackoverflow.com/questions/19913659/pandas-conditional-creation-of-a-series-dataframe-column
            local_in_pdf["max_start_timestamp"] = [
                _ if _ >= with_row[self.start_ts] else with_row[self.start_ts]
                for _ in local_in_pdf[self.start_ts]
            ]

            local_in_pdf["min_end_timestamp"] = [
                _ if _ <= with_row[self.end_ts] else with_row[self.end_ts]
                for _ in local_in_pdf[self.end_ts]
            ]

            # https://www.baeldung.com/cs/finding-all-overlapping-intervals
            local_in_pdf = local_in_pdf[
                local_in_pdf["max_start_timestamp"] < local_in_pdf["min_end_timestamp"]
            ]

            local_in_pdf = local_in_pdf.drop(
                columns=["max_start_timestamp", "min_end_timestamp"]
            )

            # NB: with_row will always be included in the subset because with_row
            #     is identical to with_row. This step is to remove it from subset.
            remove_with_row_mask = ~(
                local_in_pdf.fillna("¯\_(ツ)_/¯")
                == np.array(with_row.fillna("¯\_(ツ)_/¯"))
            ).all(1)
            local_in_pdf = local_in_pdf[remove_with_row_mask]

            return local_in_pdf

        # overlaps_df = identify_overlaps(pd_df, pd_series_1)

        def interval_starts_before(
            *, interval: pd.Series, starts_before: pd.Series
        ) -> bool:
            """
            return True if interval_a starts before interval_b starts
            """
            return interval[self.start_ts] < starts_before[self.start_ts]

        def interval_ends_before(
            *, interval: pd.Series, ends_before: pd.Series
        ) -> bool:
            """
            return True if interval_a ends before interval_b ends
            """
            return interval[self.end_ts] < ends_before[self.end_ts]

        def interval_is_contained(
            *, interval: pd.Series, in_interval: pd.Series
        ) -> bool:
            """
            return True if interval is contained in in_interval
            """
            return interval_starts_before(
                interval=in_interval, starts_before=interval
            ) and interval_ends_before(interval=interval, ends_before=in_interval)

        def intervals_share_start_boundary(
            interval_a: pd.Series, interval_b: pd.Series
        ) -> bool:
            """
            return True if interval_a and interval_b share a start boundary
            """
            return interval_a[self.start_ts] == interval_b[self.start_ts]

        def intervals_share_end_boundary(
            interval_a: pd.Series, interval_b: pd.Series
        ) -> bool:
            """
            return True if interval_a and interval_b share an end boundary
            """
            return interval_a[self.end_ts] == interval_b[self.end_ts]

        def intervals_are_equivalent(
            interval_a: pd.Series, interval_b: pd.Series
        ) -> bool:
            """
            return True if interval_a is equivalent to interval_b
            """
            return intervals_share_start_boundary(
                interval_a, interval_b
            ) and intervals_share_end_boundary(interval_a, interval_b)

        def intervals_have_equivalent_metrics(
            interval_a: pd.Series,
            interval_b: pd.Series,
            metrics: Iterable[str],
        ) -> bool:
            """
            return True if interval_a and interval_b have identical metrics
            """
            interval_a = interval_a.copy().fillna("¯\_(ツ)_/¯")
            interval_b = interval_b.copy().fillna("¯\_(ツ)_/¯")
            return all(interval_a[metric] == interval_b[metric] for metric in metrics)

        def update_interval_boundary(
            *,
            interval: pd.Series,
            boundary_to_update: str,
            update_value: str,
        ) -> pd.Series:
            """
            return new copy of interval with start or end time updated using update_value
            """
            updated_interval = interval.copy()
            updated_interval[boundary_to_update] = update_value

            return updated_interval

        def merge_metrics_of_intervals(
            *,
            main_interval: pd.Series,
            child_interval: pd.Series,
            metrics: Iterable[str] = (
                "s1",
                "s2",
                "s3",
                "s4",
            ),
            metric_merge_method: bool = False,
        ) -> pd.Series:
            """
            return the merged metrics of interval_a and interval_b
            """

            merged_interval = main_interval.copy()
            if metric_merge_method:
                for metric in metrics:
                    if pd.notna(child_interval[metric]):
                        merged_interval[metric] = child_interval[metric]

            return merged_interval

        def resolve_overlap(  # TODO: need to implement proper metric merging
            #  -> for now, can just take non-null values from both intervals
            interval_a: pd.Series,
            interval_b: pd.Series,
            series_ids: Iterable[str] = ("id",),
            metrics: Iterable[str] = (
                "s1",
                "s2",
                "s3",
                "s4",
            ),
            resolved_intervals: list[pd.Series] = None,
        ) -> list[pd.Series]:
            """
            resolve overlaps between the two given intervals,
            splitting them as necessary into some set of disjoint intervals
            """

            if not (interval_a.index == interval_b.index).all():
                raise ValueError(
                    "Expected indices of pd.Series elements to be equivalent."
                )

            if resolved_intervals is None:
                resolved_intervals = list()

            # NB: Checking order of intervals in terms of start time allows
            # us to remove all cases where b precedes a because the interval
            # which opens sooner can always be set to a
            if interval_a[self.start_ts] > interval_b[self.start_ts]:
                interval_a, interval_b = interval_b, interval_a

            # intervals_have_identical_metrics(interval_a, interval_b, metrics) is True
            #
            # Results in 1 disjoint interval
            # 1) A.start, B.end, A.metrics

            if intervals_have_equivalent_metrics(interval_a, interval_b, metrics):
                resolved_series = update_interval_boundary(
                    interval=interval_a,
                    boundary_to_update=self.end_ts,
                    update_value=interval_b[self.end_ts],
                )

                resolved_intervals.append(resolved_series)

                return resolved_intervals

            # interval_is_contained(interval=interval_b, in_interval=interval_a) is True
            #
            # Results in 3 disjoint intervals
            # 1) A.start, B.start, A.metrics
            # 2) B.start, B.end, merge(A.metrics, B.metrics)
            # 3) B.end, A.end, A.metrics

            if interval_is_contained(interval=interval_b, in_interval=interval_a):
                # 1)
                resolved_series = update_interval_boundary(
                    interval=interval_a,
                    boundary_to_update=self.end_ts,
                    update_value=interval_b[self.start_ts],
                )

                resolved_intervals.append(resolved_series)

                # 2)
                resolved_series = merge_metrics_of_intervals(
                    main_interval=interval_b,
                    child_interval=interval_a,
                    metrics=metrics,
                    metric_merge_method=True,
                )

                resolved_intervals.append(resolved_series)

                # 3)
                resolved_series = update_interval_boundary(
                    interval=interval_a,
                    boundary_to_update=self.start_ts,
                    update_value=interval_b[self.end_ts],
                )

                resolved_intervals.append(resolved_series)

                return resolved_intervals

            # A shares a common start with B, a different end boundary
            # - A.start = B.start & A.end != B.end
            #
            # Results in 2 disjoint intervals
            # - if A.end < B.end
            #     1) A.start, A.end, merge(A.metrics, B.metrics)
            #     2) A.end, B.end, B.metrics
            # - if A.end > B.end
            #     1) B.start, B.end, merge(A.metrics, B.metrics)
            #     2) B.end, A.end, A.metrics

            if intervals_share_start_boundary(
                interval_a, interval_b
            ) and not intervals_share_end_boundary(interval_a, interval_b):
                if interval_ends_before(interval=interval_a, ends_before=interval_b):
                    # 1)
                    resolved_series = merge_metrics_of_intervals(
                        main_interval=interval_a,
                        child_interval=interval_b,
                        metrics=metrics,
                        metric_merge_method=True,
                    )

<<<<<<< HEAD
                    resolved_intervals.append(resolved_series)

                    # 2)
                    resolved_series = update_interval_boundary(
                        interval=interval_b,
                        boundary_to_update=self.start_ts,
                        update_value=interval_a[self.end_ts],
                    )

                    resolved_intervals.append(resolved_series)

                else:
                    # 1)
                    resolved_series = merge_metrics_of_intervals(
                        main_interval=interval_b,
                        child_interval=interval_a,
                        metrics=metrics,
                        metric_merge_method=True,
                    )
=======
        if how == "left":
            # new boundary for interval end will become the start of the next
            # interval
            new_boundary_col = self.end_ts
            new_boundary_val = f"_lead_1_{self.start_ts}"

        else:
            # new boundary for interval start will become the end of the
            # previous interval
            new_boundary_col = self.start_ts
            new_boundary_val = f"_lead_1_{self.end_ts}"

        # NB: supersets are split here
        # subsets are filled with the superset metrics in
        # `__merge_adjacent_subset_and_superset`
        superset_interval_when_case = (
            f"WHEN _lead_1_{self.start_ts}_overlaps "
            f"AND _lead_1_{self.end_ts}_overlaps "
            f"THEN {new_boundary_val} "
        )
>>>>>>> e82c2134

                    resolved_intervals.append(resolved_series)

                    # 2)
                    resolved_series = update_interval_boundary(
                        interval=interval_a,
                        boundary_to_update=self.start_ts,
                        update_value=interval_b[self.end_ts],
                    )

                    resolved_intervals.append(resolved_series)

                return resolved_intervals

            # A shares a common end with B, a different start boundary
            # - A.start != B.start & A.end = B.end
            #
            # Results in 2 disjoint intervals
            # - if A.start < B.start
            #     1) A.start, B.start, A.metrics
            #     1) B.start, B.end, merge(A.metrics, B.metrics)
            # - if A.start > B.start
            #     1) B.start, A.end, B.metrics
            #     2) A.start, A.end, merge(A.metrics, B.metrics)

            if not intervals_share_start_boundary(
                interval_a, interval_b
            ) and intervals_share_end_boundary(interval_a, interval_b):
                if interval_starts_before(
                    interval=interval_a, starts_before=interval_b
                ):
                    # 1)
                    resolved_series = update_interval_boundary(
                        interval=interval_a,
                        boundary_to_update=self.end_ts,
                        update_value=interval_b[self.start_ts],
                    )

<<<<<<< HEAD
                    resolved_intervals.append(resolved_series)

                    # 2)
                    resolved_series = merge_metrics_of_intervals(
                        main_interval=interval_b,
                        child_interval=interval_a,
                        metrics=metrics,
                        metric_merge_method=True,
=======
        if how == "left":
            for c in self.metric_columns:
                df = df.withColumn(
                    c,
                    # needed when intervals have same start but different ends
                    # in this case, merge metrics since they overlap
                    f.when(
                        f.col(f"_lag_1_{self.end_ts}_overlaps"),
                        f.coalesce(f.col(c), f.col(f"_lag_1_{c}")),
>>>>>>> e82c2134
                    )

                    resolved_intervals.append(resolved_series)

                else:  # TODO: THINK WE CAN REMOVE THIS BECAUSE WE CHECK FOR ORDERING AT BEGINNING OF FUNCTION
                    # 1)
                    resolved_series = update_interval_boundary(
                        interval=interval_b,
                        boundary_to_update=self.end_ts,
                        update_value=interval_a[self.start_ts],
                    )

                    resolved_intervals.append(resolved_series)

                    # 2)
                    resolved_series = merge_metrics_of_intervals(
                        main_interval=interval_a,
                        child_interval=interval_b,
                        metrics=metrics,
                        metric_merge_method=True,
                    )

                    resolved_intervals.append(resolved_series)

                return resolved_intervals

            # A and B share a common start and end boundary, making them equivalent.
            # - A.start = B.start & A.end = B.end
            #
            # Results in 1 disjoint interval
            # 1) A.start, A.end, merge(A.metrics, B.metrics)

            if intervals_are_equivalent(interval_a, interval_b):
                resolved_series = merge_metrics_of_intervals(
                    main_interval=interval_a,
                    child_interval=interval_b,
                    metrics=metrics,
                    metric_merge_method=True,
                )

                resolved_intervals.append(resolved_series)

                return resolved_intervals

            # Interval A starts first and A partially overlaps B
            # - A.start < B.start & A.end < B.end
            #
            # Results in 3 disjoint intervals
            # 1) A.start, B.start, A.metrics
            # 2) B.start, A.end, merge(A.metrics, B.metrics)
            # 3) A.end, B.end, B.metrics

            if interval_starts_before(
                interval=interval_a, starts_before=interval_b
            ) and interval_ends_before(interval=interval_a, ends_before=interval_b):
                # 1)
                resolved_series = update_interval_boundary(
                    interval=interval_a,
                    boundary_to_update=self.end_ts,
                    update_value=interval_b[self.start_ts],
                )

                resolved_intervals.append(resolved_series)

                # 2)
                updated_series = update_interval_boundary(
                    interval=interval_b,
                    boundary_to_update=self.end_ts,
                    update_value=interval_a[self.end_ts],
                )
                resolved_series = merge_metrics_of_intervals(
                    main_interval=updated_series,
                    child_interval=interval_a,
                    metrics=metrics,
                    metric_merge_method=True,
                )

                resolved_intervals.append(resolved_series)

                # 3)
                resolved_series = update_interval_boundary(
                    interval=interval_b,
                    boundary_to_update=self.start_ts,
                    update_value=interval_a[self.end_ts],
                )

                resolved_intervals.append(resolved_series)

                return resolved_intervals

        # pd_df_1 = resolve_overlap(pd_series_1, pd_series_2)
        # print("pd_df_1:", pd_df)
        # pd_df_2 = resolve_overlap(pd_series_2, pd_series_1)
        # print("pd_df_1:", pd_df)

        def resolve_all_overlaps(
            with_row: pd.Series,
            overlaps: pd.DataFrame,
            series_ids: Iterable[str] = ("id",),
            metrics: Iterable[str] = (
                "s1",
                "s2",
                "s3",
                "s4",
            ),
        ) -> pd.DataFrame:
            """
            resolve the interval `x` against all overlapping intervals in `overlapping`,
            returning a set of disjoint intervals with the same spans
            https://pandas.pydata.org/docs/reference/api/pandas.DataFrame.apply.html
            """

            local_disjoint_df = None

            for _, row in overlaps.iterrows():
                resolved_intervals = resolve_overlap(with_row, row, series_ids, metrics)
                if local_disjoint_df is None:
                    local_disjoint_df = pd.DataFrame(resolved_intervals)
                    continue
                for interval in resolved_intervals:
                    local_disjoint_df = add_as_disjoint(interval, local_disjoint_df)

            return local_disjoint_df

        def add_as_disjoint(
            interval: pd.Series,
            disjoint_set: pd.DataFrame,
            interval_boundaries: list[str] = None,
        ) -> pd.DataFrame:
            """
            returns a disjoint set consisting of the given interval, made disjoint with those already in `disjoint_set`
            """
            if interval_boundaries is None:
                interval_boundaries = [self.start_ts, self.end_ts]
            if disjoint_set is None:
                return pd.DataFrame([interval])

            if disjoint_set.empty:
                return pd.DataFrame([interval])

            # if there are values in disjoint_set, resolve the interval against all the values present in disjoint_set
            # and replace disjoint_set with the result
            overlapping_subset_df = identify_overlaps(
                in_pdf=disjoint_set,
                with_row=interval,
            )

            if overlapping_subset_df.empty:
                return disjoint_set

            multiple_to_resolve = len(overlapping_subset_df.index) > 1
            only_overlaps_present = len(disjoint_set.index) == len(
                overlapping_subset_df.index
            )

            # If every record overlaps, no need to check and handle non-overlaps
            if not multiple_to_resolve and only_overlaps_present:
                return pd.DataFrame(
                    resolve_overlap(interval, overlapping_subset_df.iloc[0])
                )
            if multiple_to_resolve and only_overlaps_present:
                return resolve_all_overlaps(interval, overlapping_subset_df)
            if not multiple_to_resolve and not only_overlaps_present:
                non_overlapping_subset_df = disjoint_set[
                    ~disjoint_set.set_index(interval_boundaries).index.isin(
                        overlapping_subset_df.set_index(interval_boundaries).index
                    )
                ]  # TODO: PULL INTO A FUNCTION
                return pd.concat(
                    (
                        pd.DataFrame(
                            resolve_overlap(interval, overlapping_subset_df.iloc[0])
                        ),
                        non_overlapping_subset_df,
                    ),
                )
            if multiple_to_resolve and not only_overlaps_present:
                non_overlapping_subset_df = disjoint_set[
                    ~disjoint_set.set_index(interval_boundaries).index.isin(
                        overlapping_subset_df.set_index(interval_boundaries).index
                    )
                ]  # TODO: PULL INTO A FUNCTION
                return pd.concat(
                    (
                        resolve_all_overlaps(interval, overlapping_subset_df),
                        non_overlapping_subset_df,
                    ),
                )

        def make_disjoint_inner(pdf: pd.DataFrame) -> pd.DataFrame:
            """
            function will process all intervals in the input, and break down overlapping intervals into a fully disjoint set
            https://stackoverflow.com/questions/13784192/creating-an-empty-pandas-dataframe-and-then-filling-it
            https://stackoverflow.com/questions/55478191/list-of-series-to-dataframe
            https://pandas.pydata.org/pandas-docs/version/0.21/generated/pandas.DataFrame.append.html
            """

            global_disjoint_df = pd.DataFrame(columns=pdf.columns)

            for _, row in pdf.iterrows():
                global_disjoint_df = add_as_disjoint(row, global_disjoint_df)

            return global_disjoint_df

        return IntervalsDF(
            self.df.groupby(self.series_ids).applyInPandas(
                func=make_disjoint_inner, schema=self.df.schema
            ),
            self.start_ts,
            self.end_ts,
            self.series_ids,
        )

    def union(self, other: "IntervalsDF") -> "IntervalsDF":
        """
        Returns a new :class:`IntervalsDF` containing union of rows in this and another
        :class:`IntervalsDF`.

        This is equivalent to UNION ALL in SQL. To do a SQL-style set union
        (that does deduplication of elements), use this function followed by
        distinct().

        Also, as standard in SQL, this function resolves columns by position
        (not by name).

        Based on `pyspark.sql.DataFrame.union`_.

        :param other: :class:`IntervalsDF` to `union`
        :type other: :class:`IntervalsDF`
        :return: A new :class:`IntervalsDF` containing union of rows in this
            and `other`

        .. _`pyspark.sql.DataFrame.union`: https://spark.apache.org/docs/latest/api/python/reference/pyspark.sql/api/pyspark.sql.DataFrame.union.html

        """

        if not isinstance(other, IntervalsDF):
            raise TypeError

        return IntervalsDF(
            self.df.union(other.df), self.start_ts, self.end_ts, self.series_ids
        )

    def unionByName(self, other: "IntervalsDF") -> "IntervalsDF":
        """
        Returns a new :class:`IntervalsDF` containing union of rows in this
        and another :class:`IntervalsDF`.

        This is different from both UNION ALL and UNION DISTINCT in SQL. To do
        a SQL-style set union (that does deduplication of elements), use this
        function followed by distinct().

        Based on `pyspark.sql.DataFrame.unionByName`_; however,
        `allowMissingColumns` is not supported.

        :param other: :class:`IntervalsDF` to `unionByName`
        :type other: :class:`IntervalsDF`
        :return: A new :class:`IntervalsDF` containing union of rows in this
            and `other`

        .. _`pyspark.sql.DataFrame.unionByName`: https://spark.apache.org/docs/latest/api/python/reference/pyspark.sql/api/pyspark.sql.DataFrame.unionByName.html

        """

        if not isinstance(other, IntervalsDF):
            raise TypeError

        return IntervalsDF(
            self.df.unionByName(other.df), self.start_ts, self.end_ts, self.series_ids
        )

    def toDF(self, stack: bool = False) -> DataFrame:
        """
        Returns a new `Spark DataFrame`_ converted from :class:`IntervalsDF`.

        There are two versions of `toDF`. One that will output columns as they exist
        in :class:`IntervalsDF` and, one that will stack metric columns into
        `metric_names` and `metric_values` columns populated with their respective
        values. The latter can be thought of as the inverse of
        :meth:`fromStackedMetrics`.

        Based on `pyspark.sql.DataFrame.toDF`_.

        :param stack: How to handle metric columns in the conversion to a `DataFrame`
        :type stack: bool, optional
        :return:

        .. _`Spark DataFrame`: https://spark.apache.org/docs/latest/api/python/reference/pyspark.sql/api/pyspark.sql.DataFrame.html
        .. _`pyspark.sql.DataFrame.toDF`: https://spark.apache.org/docs/latest/api/python/reference/pyspark.sql/api/pyspark.sql.DataFrame.toDF.html
        .. _`STACK`: https://spark.apache.org/docs/latest/api/sql/index.html#stack

        """

        if stack:
            n_cols = len(self.metric_columns)
            metric_cols_expr = ",".join(
                tuple(f"'{col}', {col}" for col in self.metric_columns)
            )

            stack_expr = (
                f"STACK({n_cols}, {metric_cols_expr}) AS (metric_name, metric_value)"
            )

            return self.df.select(
                *self.interval_boundaries, *self.series_ids, f.expr(stack_expr)
            ).dropna(subset="metric_value")

        else:
            return self.df<|MERGE_RESOLUTION|>--- conflicted
+++ resolved
@@ -478,7 +478,6 @@
                         metric_merge_method=True,
                     )
 
-<<<<<<< HEAD
                     resolved_intervals.append(resolved_series)
 
                     # 2)
@@ -498,28 +497,6 @@
                         metrics=metrics,
                         metric_merge_method=True,
                     )
-=======
-        if how == "left":
-            # new boundary for interval end will become the start of the next
-            # interval
-            new_boundary_col = self.end_ts
-            new_boundary_val = f"_lead_1_{self.start_ts}"
-
-        else:
-            # new boundary for interval start will become the end of the
-            # previous interval
-            new_boundary_col = self.start_ts
-            new_boundary_val = f"_lead_1_{self.end_ts}"
-
-        # NB: supersets are split here
-        # subsets are filled with the superset metrics in
-        # `__merge_adjacent_subset_and_superset`
-        superset_interval_when_case = (
-            f"WHEN _lead_1_{self.start_ts}_overlaps "
-            f"AND _lead_1_{self.end_ts}_overlaps "
-            f"THEN {new_boundary_val} "
-        )
->>>>>>> e82c2134
 
                     resolved_intervals.append(resolved_series)
 
@@ -558,7 +535,6 @@
                         update_value=interval_b[self.start_ts],
                     )
 
-<<<<<<< HEAD
                     resolved_intervals.append(resolved_series)
 
                     # 2)
@@ -567,17 +543,7 @@
                         child_interval=interval_a,
                         metrics=metrics,
                         metric_merge_method=True,
-=======
-        if how == "left":
-            for c in self.metric_columns:
-                df = df.withColumn(
-                    c,
-                    # needed when intervals have same start but different ends
-                    # in this case, merge metrics since they overlap
-                    f.when(
-                        f.col(f"_lag_1_{self.end_ts}_overlaps"),
-                        f.coalesce(f.col(c), f.col(f"_lag_1_{c}")),
->>>>>>> e82c2134
+
                     )
 
                     resolved_intervals.append(resolved_series)
