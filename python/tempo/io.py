--- conflicted
+++ resolved
@@ -40,11 +40,4 @@
       except Exception as e: 
          logger.error("Delta optimizations attempted, but was not successful.\nError: {}".format(e))
   else:
-<<<<<<< HEAD
-      print("Delta optimizations attempted on a non-Databricks platform. Switch to use Databricks Runtime to get optimization advantages.")
-=======
-      logger.warning("Delta optimizations attempted on a non-Databricks platform. Switch to use Databricks Runtime to get optimization advantages.")
-         
-         
-   
->>>>>>> 88c4d054
+      logger.warning("Delta optimizations attempted on a non-Databricks platform. Switch to use Databricks Runtime to get optimization advantages.")