--- conflicted
+++ resolved
@@ -79,12 +79,7 @@
 
     df = tsdf.df
 
-<<<<<<< HEAD
     groupingCols = tsdf.series_ids + ["agg_key"]
-=======
-    groupingCols = tsdf.partitionCols + ["agg_key"]
-
->>>>>>> 0350dffb
     if metricCols is None:
         metricCols = list(set(df.columns).difference(set(groupingCols + [tsdf.ts_col])))
 
