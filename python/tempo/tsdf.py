from __future__ import annotations

import copy
import logging
import operator
from abc import ABCMeta, abstractmethod
from functools import cached_property
from typing import Any, Callable, List, Optional, Sequence, TypeVar, Union
from typing import Collection, Dict, cast, overload

import pyspark.sql.functions as sfn
from IPython.core.display import HTML
from IPython.display import display as ipydisplay
from pyspark.sql import GroupedData
from pyspark.sql import SparkSession
from pyspark.sql.column import Column
from pyspark.sql.dataframe import DataFrame
from pyspark.sql.types import DataType, StructType
from pyspark.sql.window import Window, WindowSpec

import tempo.interpol as t_interpolation
import tempo.io as t_io
import tempo.resample as t_resample
import tempo.utils as t_utils
from tempo.intervals import IntervalsDF
<<<<<<< HEAD
from tempo.tsschema import DEFAULT_TIMESTAMP_FORMAT, is_time_format, \
    CompositeTSIndex, TSIndex, TSSchema, WindowBuilder
=======
from tempo.tsschema import CompositeTSIndex, TSIndex, TSSchema, WindowBuilder
from tempo.typing import ColumnOrName, PandasMapIterFunction, PandasGroupedMapFunction
>>>>>>> a7203ae3

logger = logging.getLogger(__name__)


class TSDF(WindowBuilder):
    """
    This object is the main wrapper over a Spark data frame which allows a user to parallelize time series computations on a Spark data frame by various dimensions. The two dimensions required are partition_cols (list of columns by which to summarize) and ts_col (timestamp column, which can be epoch or TimestampType).
    """

    def __init__(
        self,
        df: DataFrame,
        ts_schema: Optional[TSSchema] = None,
        ts_col: Optional[str] = None,
        series_ids: Optional[Collection[str]] = None,
    ) -> None:
        self.df = df
        # construct schema if we don't already have one
        if ts_schema:
            self.ts_schema = ts_schema
        else:
            assert ts_col is not None
            self.ts_schema = TSSchema.fromDFSchema(self.df.schema, ts_col, series_ids)
        # validate that this schema works for this DataFrame
        self.ts_schema.validate(df.schema)

    def __repr__(self) -> str:
        return f"{self.__class__.__name__}(df={self.df}, ts_schema={self.ts_schema})"

    def __eq__(self, other: Any) -> bool:
        if not isinstance(other, TSDF):
            return False
        return self.ts_schema == other.ts_schema and self.df == other.df

    def __withTransformedDF(self, new_df: DataFrame) -> "TSDF":
        """
        This helper function will create a new :class:`TSDF` using the current schema, but a new / transformed :class:`DataFrame`

        :param new_df: the new / transformed :class:`DataFrame` to

        :return: a new TSDF object with the transformed DataFrame
        """
        return TSDF(new_df, ts_schema=copy.deepcopy(self.ts_schema))

    def __withStandardizedColOrder(self) -> TSDF:
        """
        Standardizes the column ordering as such:
        * series_ids,
        * ts_index,
        * observation columns

        :return: a :class:`TSDF` with the columns reordered into "standard order" (as described above)
        """
        std_ordered_cols = (
            list(self.series_ids)
            + [self.ts_index.colname]
            + list(self.observational_cols)
        )

        return self.__withTransformedDF(self.df.select(std_ordered_cols))

    @classmethod
    def __makeStructFromCols(
        cls, df: DataFrame, struct_col_name: str, cols_to_move: List[str]
    ) -> DataFrame:
        """
        Transform a :class:`DataFrame` by moving certain columns into a struct

        :param df: the :class:`DataFrame` to transform
        :param struct_col_name: name of the struct column to create
        :param cols_to_move: name of the columns to move into the struct

        :return: the transformed :class:`DataFrame`
        """
        return df.withColumn(struct_col_name, sfn.struct(*cols_to_move)).drop(
            *cols_to_move
        )

    # default column name for constructed timeseries index struct columns
    __DEFAULT_TS_IDX_COL = "ts_idx"

    @classmethod
    def fromSubsequenceCol(
        cls,
        df: DataFrame,
        ts_col: str,
        subsequence_col: str,
        series_ids: Optional[Collection[str]] = None,
    ) -> "TSDF":
        # construct a struct with the ts_col and subsequence_col
        struct_col_name = cls.__DEFAULT_TS_IDX_COL
        with_subseq_struct_df = cls.__makeStructFromCols(df,
                                                         struct_col_name,
                                                         [ts_col, subsequence_col])
        # construct an appropriate TSIndex
        subseq_struct = with_subseq_struct_df.schema[struct_col_name]
        subseq_idx = CompositeTSIndex(subseq_struct, ts_col, subsequence_col)
        # construct & return the TSDF with appropriate schema
        return TSDF(with_subseq_struct_df, ts_schema=TSSchema(subseq_idx, series_ids))

    # default column name for parsed timeseries column
    __DEFAULT_PARSED_TS_COL = "parsed_ts"

    @classmethod
    def fromStringTimestamp(
        cls,
        df: DataFrame,
        ts_col: str,
<<<<<<< HEAD
        series_ids: Collection[str] = None,
        ts_fmt: str = DEFAULT_TIMESTAMP_FORMAT,
=======
        series_ids: Optional[Collection[str]] = None,
        ts_fmt: str = "YYYY-MM-DDThh:mm:ss[.SSSSSS]",
>>>>>>> a7203ae3
    ) -> "TSDF":
        # parse the ts_col based on the pattern
        if is_time_format(ts_fmt):
            # if the ts_fmt is a time format, we can use to_timestamp
            ts_expr = sfn.to_timestamp(sfn.col(ts_col), ts_fmt)
        else:
            # otherwise, we'll use to_date
            ts_expr = sfn.to_date(sfn.col(ts_col), ts_fmt)
        # parse the ts_col give the expression
        parsed_ts_col = cls.__DEFAULT_PARSED_TS_COL
        parsed_df = df.withColumn(cls.__DEFAULT_PARSED_TS_COL, ts_expr)
        # move the ts cols into a struct
        struct_col_name = cls.__DEFAULT_TS_IDX_COL
        with_parsed_struct_df = cls.__makeStructFromCols(parsed_df,
                                                         struct_col_name,
                                                         [ts_col, parsed_ts_col])
        # construct an appropriate TSIndex
        parsed_struct = with_parsed_struct_df.schema[struct_col_name]
        parsed_ts_idx = ParsedTSIndex.fromParsedTimestamp(parsed_struct,
                                                          parsed_ts_col,
                                                          ts_col)
        # construct & return the TSDF with appropriate schema
        return TSDF(with_parsed_struct_df, ts_schema=TSSchema(parsed_ts_idx, series_ids))

    @property
    def ts_index(self) -> "TSIndex":
        return self.ts_schema.ts_idx

    @property
    def ts_col(self) -> str:
        # TODO - this should be replaced TSIndex expressions
        pass

    @property
    def columns(self) -> List[str]:
        return self.df.columns

    @property
    def series_ids(self) -> List[str]:
        return self.ts_schema.series_ids

    @property
    def structural_cols(self) -> List[str]:
        return self.ts_schema.structural_columns

    @cached_property
    def observational_cols(self) -> List[str]:
        return self.ts_schema.find_observational_columns(self.df.schema)

    @cached_property
    def metric_cols(self) -> List[str]:
        return self.ts_schema.find_metric_columns(self.df.schema)

    #
    # Helper functions
    #

    def __checkPartitionCols(self, tsdf_right):
        for left_col, right_col in zip(self.series_ids, tsdf_right.series_ids):
            if left_col != right_col:
                raise ValueError(
                    "left and right dataframe partition columns should have same name in same order"
                )

    def __validateTsColMatch(self, right_tsdf):
        # TODO - can simplify this to get types from schema object
        left_ts_datatype = self.df.select(self.ts_col).dtypes[0][1]
        right_ts_datatype = right_tsdf.df.select(right_tsdf.ts_col).dtypes[0][1]
        if left_ts_datatype != right_ts_datatype:
            raise ValueError(
                "left and right dataframe timestamp index columns should have same type"
            )

    def __addPrefixToColumns(self, col_list: list[str], prefix: str) -> "TSDF":
        """
        Add prefix to all specified columns.
        """
        # no-op if no prefix
        if not prefix:
            return self

        # build a column rename map
        col_map = {col: "_".join([prefix, col]) for col in col_list}
        # TODO - In the future (when Spark 3.4+ is standard) we should implement batch rename using:
        # df = self.df.withColumnsRenamed(col_map)

        # build a list of column expressions to rename columns in a select
        select_exprs = [
            sfn.col(col).alias(col_map[col]) if col in col_map else sfn.col(col)
            for col in self.df.columns
        ]
        # select the renamed columns
        renamed_df = self.df.select(*select_exprs)

        # find the structural columns
        ts_col = col_map.get(self.ts_col, self.ts_col)
        partition_cols = [col_map.get(c, c) for c in self.partitionCols]
        sequence_col = col_map.get(self.sequence_col, self.sequence_col)
        return TSDF(renamed_df, ts_col, partition_cols, sequence_col=sequence_col)

    def __addColumnsFromOtherDF(self, other_cols: Sequence[str]) -> "TSDF":
        """
        Add columns from some other DF as lit(None), as pre-step before union.
        """

        # build a list of column expressions to rename columns in a select
        current_cols = [sfn.col(col) for col in self.df.columns]
        new_cols = [sfn.lit(None).alias(col) for col in other_cols]
        new_df = self.df.select(current_cols + new_cols)

        return self.__withTransformedDF(new_df)

    def __combineTSDF(self, ts_df_right: "TSDF", combined_ts_col: str) -> "TSDF":
        combined_df = self.df.unionByName(ts_df_right.df).withColumn(
            combined_ts_col, sfn.coalesce(self.ts_col, ts_df_right.ts_col)
        )

        return TSDF(combined_df, ts_col=combined_ts_col, series_ids=self.series_ids)

    def __getLastRightRow(
        self,
        left_ts_col: str,
        right_cols: list[str],
        sequence_col: str,
        tsPartitionVal: Optional[int],
        ignoreNulls: bool,
        suppress_null_warning: bool,
    ) -> "TSDF":
        """Get last right value of each right column (inc. right timestamp) for each self.ts_col value

        self.ts_col, which is the combined time-stamp column of both left and right dataframe, is dropped at the end
        since it is no longer used in subsequent methods.
        """
        ptntl_sort_keys = [self.ts_col, "rec_ind", sequence_col]
        sort_keys = [sfn.col(col_name) for col_name in ptntl_sort_keys if col_name]

        window_spec = (
            Window.partitionBy(self.series_ids)
            .orderBy(sort_keys)
            .rowsBetween(Window.unboundedPreceding, Window.currentRow)
        )

        # generate expressions to find the last value of each right-hand column
        if ignoreNulls is False:
            if tsPartitionVal is not None:
                raise ValueError(
                    "Disabling null skipping with a partition value is not supported yet."
                )
            mod_right_cols = [
                sfn.last(
                    sfn.when(sfn.col("rec_ind") == -1, sfn.struct(col)).otherwise(None),
                    True,
                )
                .over(window_spec)[col]
                .alias(col)
                for col in right_cols
            ]
        elif tsPartitionVal is None:
            mod_right_cols = [
                sfn.last(col, ignoreNulls).over(window_spec).alias(col)
                for col in right_cols
            ]
        else:
            mod_right_cols = [
                sfn.last(col, ignoreNulls).over(window_spec).alias(col)
                for col in right_cols
            ]
            # non-null count columns, these will be dropped below
            mod_right_cols += [
                sfn.count(col).over(window_spec).alias("non_null_ct" + col)
                for col in right_cols
            ]

        # select the left-hand side columns, and the modified right-hand side columns
        non_right_cols = list(set(self.df.columns) - set(right_cols))
        df = self.df.select(non_right_cols + mod_right_cols)
        # drop the null left-hand side rows
        df = (df.filter(sfn.col(left_ts_col).isNotNull()).drop(self.ts_col)).drop(
            "rec_ind"
        )

        # remove the null_ct stats used to record missing values in partitioned as of join
        if tsPartitionVal is not None:
            for column in df.columns:
                if column.startswith("non_null"):
                    # Avoid collect() calls when explicitly ignoring the warnings about null values due to lookback
                    # window. if setting suppress_null_warning to True and warning logger is enabled for other part
                    # of the code, it would make sense to not log warning in this function while allowing other part
                    # of the code to continue to log warning. So it makes more sense for and than or on this line
                    if not suppress_null_warning and logger.isEnabledFor(
                        logging.WARNING
                    ):
                        any_blank_vals = df.agg({column: "min"}).collect()[0][0] == 0
                        newCol = column.replace("non_null_ct", "")
                        if any_blank_vals:
                            logger.warning(
                                "Column "
                                + newCol
                                + " had no values within the lookback window. Consider using a larger window to avoid missing values. If this is the first record in the data frame, this warning can be ignored."
                            )
                    df = df.drop(column)

        return TSDF(df, ts_col=left_ts_col, series_ids=self.series_ids)

    def __getTimePartitions(self, tsPartitionVal: int, fraction: float = 0.1) -> "TSDF":
        """
        Create time-partitions for our data-set. We put our time-stamps into brackets of <tsPartitionVal>. Timestamps
        are rounded down to the nearest <tsPartitionVal> seconds.

        We cast our timestamp column to double instead of using f.unix_timestamp, since it provides more precision.

        Additionally, we make these partitions overlapping by adding a remainder df. This way when calculating the
        last right timestamp we will not end up with nulls for the first left timestamp in each partition.

        TODO: change ts_partition to accommodate for higher precision than seconds.
        """
        partition_df = (
            self.df.withColumn(
                "ts_col_double", sfn.col(self.ts_col).cast("double")
            )  # double is preferred over unix_timestamp
            .withColumn(
                "ts_partition",
                sfn.lit(tsPartitionVal)
                * (sfn.col("ts_col_double") / sfn.lit(tsPartitionVal)).cast("integer"),
            )
            .withColumn(
                "partition_remainder",
                (sfn.col("ts_col_double") - sfn.col("ts_partition"))
                / sfn.lit(tsPartitionVal),
            )
            .withColumn("is_original", sfn.lit(1))
        ).cache()  # cache it because it's used twice.

        # add [1 - fraction] of previous time partition to the next partition.
        remainder_df = (
            partition_df.filter(sfn.col("partition_remainder") >= sfn.lit(1 - fraction))
            .withColumn(
                "ts_partition", sfn.col("ts_partition") + sfn.lit(tsPartitionVal)
            )
            .withColumn("is_original", sfn.lit(0))
        )

        df = partition_df.union(remainder_df).drop(
            "partition_remainder", "ts_col_double"
        )
        return TSDF(
            df, ts_col=self.ts_col, series_ids=self.series_ids + ["ts_partition"]
        )

    #
    # Slicing & Selection
    #

    def select(self, *cols: Union[str, Column]) -> TSDF:
        """
        pyspark.sql.DataFrame.select() method's equivalent for TSDF objects
        Parameters
        ----------
        cols : str or list of strs
        column names (string).
        If one of the column names is '*', that column is expanded to include all columns
        in the current :class:`TSDF`.

        Examples
        --------
        tsdf.select('*').collect()
        [Row(age=2, name='Alice'), Row(age=5, name='Bob')]
        tsdf.select('name', 'age').collect()
        [Row(name='Alice', age=2), Row(name='Bob', age=5)]

        """
        # The columns which will be a mandatory requirement while selecting from TSDFs
        selected_df = self.df.select(*cols)
        return self.__withTransformedDF(selected_df)

    def where(self, condition: Union[Column, str]) -> "TSDF":
        """
        Selects rows using the given condition.

        :param condition: a :class:`Column` of :class:`types.BooleanType` or a string of SQL expression.

        :return: a new :class:`TSDF` object
        :rtype: :class:`TSDF`
        """
        where_df = self.df.where(condition)
        return self.__withTransformedDF(where_df)

    def at(self, ts: Any) -> "TSDF":
        """
        Select only records at a given time

        :param ts: timestamp of the records to select

        :return: a :class:`~tsdf.TSDF` object containing just the records at the given time
        """
        return self.where(self.ts_index == ts)

    def before(self, ts: Any) -> "TSDF":
        """
        Select only records before a given time

        :param ts: timestamp on which to filter records

        :return: a :class:`~tsdf.TSDF` object containing just the records before the given time
        """
        return self.where(self.ts_index < ts)

    def atOrBefore(self, ts: Any) -> "TSDF":
        """
        Select only records at or before a given time

        :param ts: timestamp on which to filter records

        :return: a :class:`~tsdf.TSDF` object containing just the records at or before the given time
        """
        return self.where(self.ts_index <= ts)

    def after(self, ts: Any) -> "TSDF":
        """
        Select only records after a given time

        :param ts: timestamp on which to filter records

        :return: a :class:`~tsdf.TSDF` object containing just the records after the given time
        """
        return self.where(self.ts_index > ts)

    def atOrAfter(self, ts: Any) -> "TSDF":
        """
        Select only records at or after a given time

        :param ts: timestamp on which to filter records

        :return: a :class:`~tsdf.TSDF` object containing just the records at or after the given time
        """
        return self.where(self.ts_index >= ts)

    def between(
        self, start_ts: Any, end_ts: Any, inclusive: bool = True
    ) -> "TSDF":
        """
        Select only records in a given range

        :param start_ts: starting time of the range to select
        :param end_ts: ending time of the range to select
        :param inclusive: whether the range is inclusive of the endpoints or not, defaults to True
        :type inclusive: bool

        :return: a :class:`~tsdf.TSDF` object containing just the records within the range specified
        """
        if inclusive:
            return self.atOrAfter(start_ts).atOrBefore(end_ts)
        return self.after(start_ts).before(end_ts)

    def __top_rows_per_series(self, win: WindowSpec, n: int) -> "TSDF":
        """
        Private method to select just the top n rows per series (as defined by a window ordering)

        :param win: the window on which we order the rows in each series
        :param n: the number of rows to return

        :return: a :class:`~tsdf.TSDF` object containing just the top n rows in each series
        """
        row_num_col = "__row_num"
        prev_records_df = (
            self.df.withColumn(row_num_col, sfn.row_number().over(win))
            .where(sfn.col(row_num_col) <= sfn.lit(n))
            .drop(row_num_col)
        )
        return self.__withTransformedDF(prev_records_df)

    def earliest(self, n: int = 1) -> "TSDF":
        """
        Select the earliest n records for each series

        :param n: number of records to select (default is 1)

        :return: a :class:`~tsdf.TSDF` object containing the earliest n records for each series
        """
        prev_window = self.baseWindow(reverse=False)
        return self.__top_rows_per_series(prev_window, n)

    def latest(self, n: int = 1) -> "TSDF":
        """
        Select the latest n records for each series

        :param n: number of records to select (default is 1)

        :return: a :class:`~tsdf.TSDF` object containing the latest n records for each series
        """
        next_window = self.baseWindow(reverse=True)
        return self.__top_rows_per_series(next_window, n)

    def priorTo(self, ts: Any, n: int = 1) -> "TSDF":
        """
        Select the n most recent records prior to a given time
        You can think of this like an 'asOf' select - it selects the records as of a particular time

        :param ts: timestamp on which to filter records
        :param n: number of records to select (default is 1)

        :return: a :class:`~tsdf.TSDF` object containing the n records prior to the given time
        """
        return self.atOrBefore(ts).latest(n)

    def subsequentTo(self, ts: Any, n: int = 1) -> "TSDF":
        """
        Select the n records subsequent to a give time

        :param ts: timestamp on which to filter records
        :param n: number of records to select (default is 1)

        :return: a :class:`~tsdf.TSDF` object containing the n records subsequent to the given time
        """
        return self.atOrAfter(ts).earliest(n)

    #
    # Display functions
    #

    def show(
        self, n: int = 20, k: int = 5, truncate: bool = True, vertical: bool = False
    ) -> None:
        """
        pyspark.sql.DataFrame.show() method's equivalent for TSDF objects

        Parameters
        ----------
        n : int, optional
        Number of rows to show.
        truncate : bool or int, optional
        If set to ``True``, truncate strings longer than 20 chars by default.
        If set to a number greater than one, truncates long strings to length ``truncate``
        and align cells right.
        vertical : bool, optional
        If set to ``True``, print output rows vertically (one line
        per column value).

        Example to show usage
        ---------------------
        from pyspark.sql.functions import *

        phone_accel_df = spark.read.format("csv").option("header", "true").load("dbfs:/home/tempo/Phones_accelerometer").withColumn("event_ts", (col("Arrival_Time").cast("double")/1000).cast("timestamp")).withColumn("x", col("x").cast("double")).withColumn("y", col("y").cast("double")).withColumn("z", col("z").cast("double")).withColumn("event_ts_dbl", col("event_ts").cast("double"))

        from tempo import *

        phone_accel_tsdf = TSDF(phone_accel_df, ts_col="event_ts", partition_cols = ["User"])

        # Call show method here
        phone_accel_tsdf.show()

        """
        # validate k <= n
        if k > n:
            raise ValueError(f"Parameter k {k} cannot be greater than parameter n {n}")

        if not t_utils.IS_DATABRICKS and t_utils.ENV_CAN_RENDER_HTML:
            # In Jupyter notebooks, for wide dataframes the below line will enable
            # rendering the output in a scrollable format.
            ipydisplay(
                HTML("<style>pre { white-space: pre !important; }</style>")
            )  # pragma: no cover
        t_utils.get_display_df(self, k).show(n, truncate, vertical)

    # def describe(self) -> DataFrame:
    #     """
    #     Describe a TSDF object using a global summary across all time series (anywhere from 10 to millions) as well as the standard Spark data frame stats. Missing vals
    #     Summary
    #     global - unique time series based on partition columns, min/max times, granularity - lowest precision in the time series timestamp column
    #     count / mean / stddev / min / max - standard Spark data frame describe() output
    #     missing_vals_pct - percentage (from 0 to 100) of missing values.
    #     """
    #     # extract the double version of the timestamp column to summarize
    #     double_ts_col = self.ts_col + "_dbl"
    #
    #     this_df = self.df.withColumn(double_ts_col, sfn.col(self.ts_col).cast("double"))
    #
    #     # summary missing value percentages
    #     missing_vals = this_df.select(
    #         [
    #             (
    #                 100
    #                 * sfn.count(sfn.when(sfn.col(c[0]).isNull(), c[0]))
    #                 / sfn.count(sfn.lit(1))
    #             ).alias(c[0])
    #             for c in this_df.dtypes
    #             if c[1] != "timestamp"
    #         ]
    #     ).select(sfn.lit("missing_vals_pct").alias("summary"), "*")
    #
    #     # describe stats
    #     desc_stats = this_df.describe().union(missing_vals)
    #     unique_ts = this_df.select(*self.series_ids).distinct().count()
    #
    #     max_ts = this_df.select(
    #         sfn.max(sfn.col(self.ts_col)).alias("max_ts")
    #     ).collect()[0][0]
    #     min_ts = this_df.select(
    #         sfn.min(sfn.col(self.ts_col)).alias("max_ts")
    #     ).collect()[0][0]
    #     gran = this_df.selectExpr(
    #         """min(case when {0} - cast({0} as integer) > 0 then '1-millis'
    #               when {0} % 60 != 0 then '2-seconds'
    #               when {0} % 3600 != 0 then '3-minutes'
    #               when {0} % 86400 != 0 then '4-hours'
    #               else '5-days' end) granularity""".format(
    #             double_ts_col
    #         )
    #     ).collect()[0][0][2:]
    #
    #     non_summary_cols = [c for c in desc_stats.columns if c != "summary"]
    #
    #     desc_stats = desc_stats.select(
    #         sfn.col("summary"),
    #         sfn.lit(" ").alias("unique_ts_count"),
    #         sfn.lit(" ").alias("min_ts"),
    #         sfn.lit(" ").alias("max_ts"),
    #         sfn.lit(" ").alias("granularity"),
    #         *non_summary_cols,
    #     )
    #
    #     # add in single record with global summary attributes and the previously computed missing value and Spark data frame describe stats
    #     global_smry_rec = desc_stats.limit(1).select(
    #         sfn.lit("global").alias("summary"),
    #         sfn.lit(unique_ts).alias("unique_ts_count"),
    #         sfn.lit(min_ts).alias("min_ts"),
    #         sfn.lit(max_ts).alias("max_ts"),
    #         sfn.lit(gran).alias("granularity"),
    #         *[sfn.lit(" ").alias(c) for c in non_summary_cols],
    #     )
    #
    #     full_smry = global_smry_rec.union(desc_stats)
    #     full_smry = full_smry.withColumnRenamed(
    #         "unique_ts_count", "unique_time_series_count"
    #     )
    #
    #     try:  # pragma: no cover
    #         dbutils.fs.ls("/")  # type: ignore
    #         return full_smry
    #     # TODO: Can we raise something other than generic Exception?
    #     #  perhaps refactor to check for IS_DATABRICKS
    #     except Exception:
    #         return full_smry

    def __getSparkPlan(self, df: DataFrame, spark: SparkSession) -> str:
        """
        Internal helper function to obtain the Spark plan for the input data frame

        Parameters
        :param df - input Spark data frame - the AS OF join has 2 data frames; this will be called for each
        :param spark - Spark session which is used to query the view obtained from the Spark data frame
        """

        df.createOrReplaceTempView("view")
        plan = spark.sql("explain cost select * from view").collect()[0][0]

        return plan

    def __getBytesFromPlan(self, df: DataFrame, spark: SparkSession) -> float:
        """
        Internal helper function to obtain how many bytes in memory the Spark data
        frame is likely to take up. This is an upper bound and is obtained from the
        plan details in Spark

        Parameters
        :param df - input Spark data frame - the AS OF join has 2 data frames; this will be called for each
        :param spark - Spark session which is used to query the view obtained from the Spark data frame
        """

        plan = self.__getSparkPlan(df, spark)

        import re

        search_result = re.search(r"sizeInBytes=.*(['\)])", plan, re.MULTILINE)
        if search_result is not None:
            result = search_result.group(0).replace(")", "")
        else:
            raise ValueError("Unable to obtain sizeInBytes from Spark plan")

        size = result.split("=")[1].split(" ")[0]
        units = result.split("=")[1].split(" ")[1]

        # perform to MB for threshold check
        if units == "GiB":
            plan_bytes = float(size) * 1024 * 1024 * 1024
        elif units == "MiB":
            plan_bytes = float(size) * 1024 * 1024
        elif units == "KiB":
            plan_bytes = float(size) * 1024
        else:
            plan_bytes = float(size)

        return plan_bytes

    def asofJoin(
        self,
        right_tsdf: "TSDF",
        left_prefix: Optional[str] = None,
        right_prefix: str = "right",
        tsPartitionVal: Optional[int] = None,
        fraction: float = 0.5,
        skipNulls: bool = True,
        sql_join_opt: bool = False,
        suppress_null_warning: bool = False,
        tolerance: Optional[int] = None,
    ) -> "TSDF":
        """
        Performs an as-of join between two time-series. If a tsPartitionVal is
        specified, it will do this partitioned by time brackets, which can help alleviate skew.

        NOTE: partition cols have to be the same for both Dataframes. We are
        collecting stats when the WARNING level is enabled also.

        Parameters
        :param right_tsdf - right-hand data frame containing columns to merge in
        :param left_prefix - optional prefix for base data frame
        :param right_prefix - optional prefix for right-hand data frame
        :param tsPartitionVal - value to break up each partition into time brackets
        :param fraction - overlap fraction
        :param skipNulls - whether to skip nulls when joining in values
        :param sql_join_opt - if set to True, will use standard Spark SQL join if it is estimated to be efficient
        :param suppress_null_warning - when tsPartitionVal is specified, will collect min of each column and raise warnings about null values, set to True to avoid
        :param tolerance - only join values within this tolerance range (inclusive), expressed in number of seconds as a double
        """

        # first block of logic checks whether a standard range join will suffice
        left_df = self.df
        right_df = right_tsdf.df

        # test if the broadcast join will be efficient
        if sql_join_opt:
            spark = SparkSession.builder.getOrCreate()
            left_bytes = self.__getBytesFromPlan(left_df, spark)
            right_bytes = self.__getBytesFromPlan(right_df, spark)

            # choose 30MB as the cutoff for the broadcast
            bytes_threshold = 30 * 1024 * 1024
            if (left_bytes < bytes_threshold) or (right_bytes < bytes_threshold):
                spark.conf.set("spark.databricks.optimizer.rangeJoin.binSize", 60)
                partition_cols = right_tsdf.series_ids
                left_cols = list(set(left_df.columns) - set(self.series_ids))
                right_cols = list(set(right_df.columns) - set(right_tsdf.series_ids))

                left_prefix = left_prefix + "_" if left_prefix else ""
                right_prefix = right_prefix + "_" if right_prefix else ""

                w = Window.partitionBy(*partition_cols).orderBy(
                    right_prefix + right_tsdf.ts_col
                )

                new_left_ts_col = left_prefix + self.ts_col
                series_cols = [sfn.col(c) for c in self.series_ids]
                new_left_cols = [
                    sfn.col(c).alias(left_prefix + c) for c in left_cols
                ] + series_cols
                new_right_cols = [
                    sfn.col(c).alias(right_prefix + c) for c in right_cols
                ] + series_cols
                quotes_df_w_lag = right_df.select(*new_right_cols).withColumn(
                    "lead_" + right_tsdf.ts_col,
                    sfn.lead(right_prefix + right_tsdf.ts_col).over(w),
                )
                left_df = left_df.select(*new_left_cols)
                res = (
                    left_df.join(quotes_df_w_lag, partition_cols)
                    .where(
                        left_df[new_left_ts_col].between(
                            sfn.col(right_prefix + right_tsdf.ts_col),
                            sfn.coalesce(
                                sfn.col("lead_" + right_tsdf.ts_col),
                                sfn.lit("2099-01-01").cast("timestamp"),
                            ),
                        )
                    )
                    .drop("lead_" + right_tsdf.ts_col)
                )
                return TSDF(res, ts_col=new_left_ts_col, series_ids=self.series_ids)

        # end of block checking to see if standard Spark SQL join will work

        if tsPartitionVal is not None:
            logger.warning(
                "You are using the skew version of the AS OF join. This may result in null values if there are any "
                "values outside of the maximum lookback. For maximum efficiency, choose smaller values of maximum "
                "lookback, trading off performance and potential blank AS OF values for sparse keys"
            )

        # Check whether partition columns have same name in both dataframes
        self.__checkPartitionCols(right_tsdf)

        # prefix non-partition columns, to avoid duplicated columns.
        left_df = self.df
        right_df = right_tsdf.df

        # validate timestamp datatypes match
        self.__validateTsColMatch(right_tsdf)

        orig_left_col_diff = list(set(left_df.columns) - set(self.series_ids))
        orig_right_col_diff = list(set(right_df.columns) - set(self.series_ids))

        left_tsdf = (
            (self.__addPrefixToColumns([self.ts_col] + orig_left_col_diff, left_prefix))
            if left_prefix is not None
            else self
        )
        right_tsdf = right_tsdf.__addPrefixToColumns(
            [right_tsdf.ts_col] + orig_right_col_diff, right_prefix
        )

        left_columns = list(
            set(left_tsdf.df.columns).difference(set(self.partitionCols))
        )
        right_columns = list(
            set(right_tsdf.df.columns).difference(set(self.partitionCols))
        )

        # Union both dataframes, and create a combined TS column
        combined_ts_col = "combined_ts"
        combined_df = left_tsdf.__addColumnsFromOtherDF(right_columns).__combineTSDF(
            right_tsdf.__addColumnsFromOtherDF(left_columns), combined_ts_col
        )
        combined_df.df = combined_df.df.withColumn(
            "rec_ind",
            sfn.when(sfn.col(left_tsdf.ts_col).isNotNull(), 1).otherwise(-1),
        )

        # perform asof join.
        if tsPartitionVal is None:
            seq_col = None
            if isinstance(combined_df.ts_index, CompositeTSIndex):
                seq_col = cast(CompositeTSIndex, combined_df.ts_index).get_ts_component(1)
            asofDF = combined_df.__getLastRightRow(
                left_tsdf.ts_col,
                right_columns,
                seq_col,
                tsPartitionVal,
                skipNulls,
                suppress_null_warning,
            )
        else:
            tsPartitionDF = combined_df.__getTimePartitions(
                tsPartitionVal, fraction=fraction
            )
            seq_col = None
            if isinstance(tsPartitionDF.ts_index, CompositeTSIndex):
                seq_col = cast(CompositeTSIndex, tsPartitionDF.ts_index).get_ts_component(1)
            asofDF = tsPartitionDF.__getLastRightRow(
                left_tsdf.ts_col,
                right_columns,
                seq_col,
                tsPartitionVal,
                skipNulls,
                suppress_null_warning,
            )

            # Get rid of overlapped data and the extra columns generated from timePartitions
            df = asofDF.df.filter(sfn.col("is_original") == 1).drop(
                "ts_partition", "is_original"
            )

            asofDF = TSDF(df, ts_col=asofDF.ts_col, series_ids=combined_df.series_ids)

        if tolerance is not None:
            df = asofDF.df
            left_ts_col = left_tsdf.ts_col
            right_ts_col = right_tsdf.ts_col
            tolerance_condition = (
                df[left_ts_col].cast("double") - df[right_ts_col].cast("double")
                > tolerance
            )

            for right_col in right_columns:
                # First set right non-timestamp columns to null for rows outside of tolerance band
                if right_col != right_ts_col:
                    df = df.withColumn(
                        right_col,
                        sfn.when(tolerance_condition, sfn.lit(None)).otherwise(
                            df[right_col]
                        ),
                    )

            # Finally, set right timestamp column to null for rows outside of tolerance band
            df = df.withColumn(
                right_ts_col,
                sfn.when(tolerance_condition, sfn.lit(None)).otherwise(
                    df[right_ts_col]
                ),
            )
            asofDF.df = df

        return asofDF

    def baseWindow(self, reverse: bool = False) -> WindowSpec:
        return self.ts_schema.baseWindow(reverse=reverse)

    def rowsBetweenWindow(
        self, start: int, end: int, reverse: bool = False
    ) -> WindowSpec:
        return self.ts_schema.rowsBetweenWindow(start, end, reverse=reverse)

    def rangeBetweenWindow(
        self, start: int, end: int, reverse: bool = False
    ) -> WindowSpec:
        return self.ts_schema.rangeBetweenWindow(start, end, reverse=reverse)

    #
    # Core Transformations
    #

    def withNaturalOrdering(self, reverse: bool = False) -> "TSDF":
        order_expr = [sfn.col(c) for c in self.series_ids]
        ts_idx_expr = self.ts_index.orderByExpr(reverse)
        if isinstance(ts_idx_expr, list):
            order_expr.extend(ts_idx_expr)
        else:
            order_expr.append(ts_idx_expr)

        return self.__withTransformedDF(self.df.orderBy(order_expr))

    def withColumn(self, colName: str, col: Column) -> "TSDF":
        """
        Returns a new :class:`TSDF` by adding a column or replacing the
        existing column that has the same name.

        :param colName: the name of the new column (or existing column to be replaced)
        :param col: a :class:`Column` expression for the new column definition
        """
        new_df = self.df.withColumn(colName, col)
        return self.__withTransformedDF(new_df)

    def withColumnRenamed(self, existing: str, new: str) -> "TSDF":
        """
        Returns a new :class:`TSDF` with the given column renamed.

        :param existing: name of the existing column to renmame
        :param new: new name for the column
        """

        # create new TSIndex
        new_ts_index = copy.deepcopy(self.ts_index)
        if existing == self.ts_index.colname:
            new_ts_index = new_ts_index.renamed(new)

        # and for series ids
        new_series_ids = self.series_ids
        if existing in self.series_ids:
            # replace column name in series
            new_series_ids = self.series_ids
            new_series_ids[new_series_ids.index(existing)] = new

        # rename the column in the underlying DF
        new_df = self.df.withColumnRenamed(existing, new)

        # return new TSDF
        new_schema = TSSchema(new_ts_index, new_series_ids)
        return TSDF(new_df, ts_schema=new_schema)

    def withColumnTypeChanged(self, colName: str, newType: Union[DataType, str]):
        """

        :param colName:
        :param newType:
        :return:
        """
        new_df = self.df.withColumn(colName, sfn.col(colName).cast(newType))
        return self.__withTransformedDF(new_df)

    @overload
    def drop(self, cols: ColumnOrName) -> TSDF:
        ...

    @overload
    def drop(self, *cols: str) -> TSDF:
        ...

    def drop(self, *cols: ColumnOrName) -> TSDF:
        """
        Returns a new :class:`TSDF` that drops the specified column.

        :param cols: name of the column to drop

        :return: new :class:`TSDF` with the column dropped
        :rtype: TSDF
        """
        dropped_df = self.df.drop(*cols)
        return self.__withTransformedDF(dropped_df)

    def mapInPandas(
        self, func: PandasMapIterFunction, schema: Union[StructType, str]
    ) -> TSDF:
        """

        :param func:
        :param schema:
        :return:
        """
        mapped_df = self.df.mapInPandas(func, schema)
        return self.__withTransformedDF(mapped_df)

    def union(self, other: TSDF) -> TSDF:
        # union of the underlying DataFrames
        union_df = self.df.union(other.df)
        return self.__withTransformedDF(union_df)

    def unionByName(self, other: TSDF, allowMissingColumns: bool = False) -> TSDF:
        # union of the underlying DataFrames
        union_df = self.df.unionByName(
            other.df, allowMissingColumns=allowMissingColumns
        )
        return self.__withTransformedDF(union_df)

    #
    # Rolling (Windowed) Transformations
    #

    def rollingAgg(
        self, window: WindowSpec, *exprs: Union[Column, Dict[str, str]]
    ) -> TSDF:
        """

        :param window:
        :param exprs:
        :return:
        """
        roll_agg_tsdf = self
        if len(exprs) == 1 and isinstance(exprs[0], dict):
            # dict
            for input_col in exprs.keys():
                expr_str = exprs[input_col]
                new_col_name = f"{expr_str}({input_col})"
                roll_agg_tsdf = roll_agg_tsdf.withColumn(
                    new_col_name, sfn.expr(expr_str).over(window)
                )
        else:
            # Columns
            assert all(
                isinstance(c, Column) for c in exprs
            ), "all exprs should be Column"
            for expr in exprs:
                new_col_name = f"{expr}"
                roll_agg_tsdf = roll_agg_tsdf.withColumn(
                    new_col_name, expr.over(window)
                )

        return roll_agg_tsdf

    def rollingApply(
        self,
        outputCol: str,
        window: WindowSpec,
        func: PandasGroupedMapFunction,
        schema: Union[StructType, str],
        *inputCols: Union[str, Column],
    ) -> TSDF:
        """

        :param outputCol:
        :param window:
        :param func:
        :param schema:
        :param inputCols:
        :return:
        """
        inputCols = [sfn.col(col) for col in inputCols if not isinstance(col, Column)]
        pd_udf = sfn.pandas_udf(func, schema)
        return self.withColumn(outputCol, pd_udf(*inputCols).over(window))

    #
    # Aggregations
    #

    # Aggregations across series and time

    def summarize(self, *cols: Optional[Union[str, List[str]]]) -> GroupedData:
        """
        Groups the underlying :class:`DataFrame` such that the user can compute
        aggregations over the given columns.
        If no columns are specified, all metric columns will be assumed.

        :param cols: columns to summarize. If none are given,
        then all the `metric_cols` will be used
        :type cols: str or List[str]
        :return: a :class:`GroupedData` object that can be used for
        summarizing columns/metrics across all observations from all series
        :rtype: :class:`GroupedData`
        """
        if cols is None or len(cols) < 1:
            cols = self.metric_cols
        return self.df.select(cols).groupBy()

    def agg(self, *exprs: Union[Column, Dict[str, str]]) -> DataFrame:
        """

        :param exprs:
        :return:
        """
        return self.df.agg(exprs)

    def describe(self, *cols: Optional[Union[str, List[str]]]) -> DataFrame:
        """

        :param cols:
        :return:
        """
        if cols is None or len(cols) < 1:
            cols = self.metric_cols
        return self.df.describe(cols)

    def metricSummary(self, *statistics: str) -> DataFrame:
        """

        :param statistics:
        :return:
        """
        return self.df.select(self.metric_cols).summary(statistics)

    # Aggregations by series

    def groupBySeries(self) -> GroupedData:
        """
        Groups the underlying :class:`DataFrame` by the series IDs

        :return: a :class:`GroupedData` object that can be used for
        aggregating within Series
        :rtype: :class:`GroupedData`
        """
        return self.df.groupBy(self.series_ids)

    def aggBySeries(self, *exprs: Union[Column, Dict[str, str]]) -> DataFrame:
        """
        Compute aggregates of each series.

        :param exprs: a dict mapping from column name (string) to aggregate functions (string),
        or a list of :class:`Column`.
        :return: a :class:`DataFrame` of the resulting aggregates
        :rtype: :class:`DataFrame`
        """
        return self.groupBySeries().agg(exprs)

    def applyToSeries(
        self, func: PandasGroupedMapFunction, schema: Union[StructType, str]
    ) -> DataFrame:
        """
        Maps each series using a pandas udf and returns the result as a `DataFrame`.

        The function should take a `pandas.DataFrame` and return another
        `pandas.DataFrame`. Alternatively, the user can pass a function that takes
        a tuple of the grouping key(s) and a `pandas.DataFrame`.
        For each group, all columns are passed together as a `pandas.DataFrame`
        to the user-function and the returned `pandas.DataFrame` are combined as a
        :class:`DataFrame`.

        The `schema` should be a :class:`StructType` describing the schema of the returned
        `pandas.DataFrame`. The column labels of the returned `pandas.DataFrame` must either match
        the field names in the defined schema if specified as strings, or match the
        field data types by position if not strings, e.g. integer indices.
        The length of the returned `pandas.DataFrame` can be arbitrary.

        :param func: a Python native function that takes a `pandas.DataFrame` and outputs a
        `pandas.DataFrame`, or that takes one tuple (grouping keys) and a
        `pandas.DataFrame` and outputs a `pandas.DataFrame`.
        :type func: function
        :param schema: the return type of the `func` in PySpark. The value can be either a
        :class:`pyspark.sql.types.DataType` object or a DDL-formatted type string.
        :type schema: :class:`pyspark.sql.types.DataType` or str
        :return: a :class:`pyspark.sql.DataFrame` (of the given schema)
        containing the results of applying the given function per series
        :rtype: :class:`pyspark.sql.DataFrame`
        """
        return self.groupBySeries().applyInPandas(func, schema)

    # Cyclical Aggregtion

    def groupByCycles(
        self,
        length: str,
        period: Optional[str] = None,
        offset: Optional[str] = None,
        bySeries: bool = True,
    ) -> GroupedData:
        """

        :param length:
        :param period:
        :param offset:
        :param bySeries:
        :return:
        """
        # build our set of grouping columns
        if bySeries:
            grouping_cols = [sfn.col(series_col) for series_col in self.series_ids]
        else:
            grouping_cols = []
        grouping_cols.append(
            sfn.window(
                timeColumn=self.ts_col,
                windowDuration=length,
                slideDuration=period,
                startTime=offset,
            )
        )

        # return the DataFrame grouped accordingly
        return self.df.groupBy(grouping_cols)

    def aggByCycles(
        self,
        length: str,
        *exprs: Union[Column, Dict[str, str]],
        period: Optional[str] = None,
        offset: Optional[str] = None,
        bySeries: bool = True,
    ) -> IntervalsDF:
        """

        :param length:
        :param exprs:
        :param period:
        :param offset:
        :param bySeries:
        :return:
        """
        # build aggregated DataFrame
        agged_df = self.groupByCycles(length, period, offset, bySeries).agg(exprs)

        # if we have aggregated over series, we return a TSDF without series
        if bySeries:
            return IntervalsDF.fromNestedBoundariesDF(
                agged_df, "window", self.series_ids
            )
        else:
            return IntervalsDF.fromNestedBoundariesDF(agged_df, "window")

    def applyToCycles(
        self,
        length: str,
        func: PandasGroupedMapFunction,
        schema: Union[StructType, str],
        period: Optional[str] = None,
        offset: Optional[str] = None,
        bySeries: bool = True,
    ) -> IntervalsDF:
        """

        :param length:
        :param func:
        :param schema:
        :param period:
        :param offset:
        :param bySeries:
        :return:
        """
        # apply function to get DataFrame of results
        applied_df = self.groupByCycles(length, period, offset, bySeries).applyInPandas(
            func, schema
        )

        # if we have applied over series, we return a TSDF without series
        if bySeries:
            return IntervalsDF.fromNestedBoundariesDF(
                applied_df, "window", self.series_ids
            )
        else:
            return IntervalsDF.fromNestedBoundariesDF(applied_df, "window")

    #
    # utility functions
    #

    def write(
        self,
        spark: SparkSession,
        tabName: str,
        optimizationCols: Optional[List[str]] = None,
    ) -> None:
        t_io.write(self, spark, tabName, optimizationCols)

    def resample(
        self,
        freq: str,
        func: Union[Callable | str],
        metricCols: Optional[List[str]] = None,
        prefix: Optional[str] = None,
        fill: Optional[bool] = None,
        perform_checks: bool = True,
    ) -> "TSDF":
        """
        function to upsample based on frequency and aggregate function similar to pandas
        :param freq: frequency for upsample - valid inputs are "hr", "min", "sec" corresponding to hour, minute, or second
        :param func: function used to aggregate input
        :param metricCols supply a smaller list of numeric columns if the entire set of numeric columns should not be returned for the resample function
        :param prefix - supply a prefix for the newly sampled columns
        :param fill - Boolean - set to True if the desired output should contain filled in gaps (with 0s currently)
        :param perform_checks: calculate time horizon and warnings if True (default is True)
        :return: TSDF object with sample data using aggregate function
        """
        t_resample.validateFuncExists(func)

        # Throw warning for user to validate that the expected number of output rows is valid.
        if fill is True and perform_checks is True:
            t_utils.calculate_time_horizon(self, freq)

        enriched_df: DataFrame = t_resample.aggregate(
            self, freq, func, metricCols, prefix, fill
        )
        return _ResampledTSDF(
            enriched_df,
            ts_col=self.ts_col,
            series_ids=self.series_ids,
            freq=freq,
            func=func,
        )

    def interpolate(
        self,
        method: str,
        freq: Optional[str] = None,
        func: Optional[Union[Callable | str]] = None,
        target_cols: Optional[List[str]] = None,
        ts_col: Optional[str] = None,
        series_ids: Optional[List[str]] = None,
        show_interpolated: bool = False,
        perform_checks: bool = True,
    ) -> "TSDF":
        """
        Function to interpolate based on frequency, aggregation, and fill similar to pandas. Data will first be aggregated using resample, then missing values
        will be filled based on the fill calculation.

        :param freq: frequency for upsample - valid inputs are "hr", "min", "sec" corresponding to hour, minute, or second
        :param func: function used to aggregate input
        :param method: function used to fill missing values e.g. linear, null, zero, bfill, ffill
        :param target_cols [optional]: columns that should be interpolated, by default interpolates all numeric columns
        :param ts_col [optional]: specify other ts_col, by default this uses the ts_col within the TSDF object
        :param partition_cols [optional]: specify other partition_cols, by default this uses the partition_cols within the TSDF object
        :param show_interpolated [optional]: if true will include an additional column to show which rows have been fully interpolated.
        :param perform_checks: calculate time horizon and warnings if True (default is True)
        :return: new TSDF object containing interpolated data
        """

        # Set defaults for target columns, timestamp column and partition columns when not provided
        if freq is None:
            raise ValueError("freq must be provided")
        if func is None:
            raise ValueError("func must be provided")
        if ts_col is None:
            ts_col = self.ts_col
        if series_ids is None:
            series_ids = self.series_ids
        if target_cols is None:
            prohibited_cols: List[str] = series_ids + [ts_col]
            summarizable_types = ["int", "bigint", "float", "double"]

            # get summarizable find summarizable columns
            target_cols = [
                datatype[0]
                for datatype in self.df.dtypes
                if (
                    (datatype[1] in summarizable_types)
                    and (datatype[0].lower() not in prohibited_cols)
                )
            ]

        interpolate_service = t_interpolation.Interpolation(is_resampled=False)
        tsdf_input = TSDF(self.df, ts_col=ts_col, series_ids=series_ids)
        interpolated_df: DataFrame = interpolate_service.interpolate(
            tsdf_input,
            ts_col,
            series_ids,
            target_cols,
            freq,
            func,
            method,
            show_interpolated,
            perform_checks,
        )

        return TSDF(interpolated_df, ts_col=ts_col, series_ids=series_ids)

    def extractStateIntervals(
        self,
        *metric_cols: str,
        state_definition: Union[str, Callable[[Column, Column], Column]] = "=",
    ) -> DataFrame:
        """
        Extracts intervals from a :class:`~tsdf.TSDF` based on some notion of "state", as defined by the :param
        state_definition: parameter. The state definition consists of a comparison operation between the current and
        previous values of a metric. If the comparison operation evaluates to true across all metric columns,
        then we consider both points to be in the same "state". Changes of state occur when the comparison operator
        returns false for any given metric column. So, the default state definition ('=') entails that intervals of
        time wherein the metrics all remained constant. A state definition of '>=' would extract intervals wherein
        the metrics were all monotonically increasing.

        :param: metric_cols: the set of metric columns to evaluate for state changes
        :param: state_definition: the comparison function used to evaluate individual metrics for state changes.

        Either a string, giving a standard PySpark column comparison operation, or a binary function with the
        signature: `(x1: Column, x2: Column) -> Column` where the returned column expression evaluates to a
        :class:`~pyspark.sql.types.BooleanType`

        :return: a :class:`~pyspark.sql.DataFrame` object containing the resulting intervals
        """

        # https://spark.apache.org/docs/latest/sql-ref-null-semantics.html#comparison-operators-
        def null_safe_equals(col1: Column, col2: Column) -> Column:
            return (
                sfn.when(col1.isNull() & col2.isNull(), True)
                .when(col1.isNull() | col2.isNull(), False)
                .otherwise(operator.eq(col1, col2))
            )

        operator_dict = {
            # https://spark.apache.org/docs/latest/api/sql/#_2
            "!=": operator.ne,
            # https://spark.apache.org/docs/latest/api/sql/#_11
            "<>": operator.ne,
            # https://spark.apache.org/docs/latest/api/sql/#_8
            "<": operator.lt,
            # https://spark.apache.org/docs/latest/api/sql/#_9
            "<=": operator.le,
            # https://spark.apache.org/docs/latest/api/sql/#_10
            "<=>": null_safe_equals,
            # https://spark.apache.org/docs/latest/api/sql/#_12
            "=": operator.eq,
            # https://spark.apache.org/docs/latest/api/sql/#_13
            "==": operator.eq,
            # https://spark.apache.org/docs/latest/api/sql/#_14
            ">": operator.gt,
            # https://spark.apache.org/docs/latest/api/sql/#_15
            ">=": operator.ge,
        }

        # Validate state definition and construct state comparison function
        if type(state_definition) is str:
            if state_definition not in operator_dict.keys():
                raise ValueError(
                    f"Invalid comparison operator for `state_definition` argument: {state_definition}."
                )

            def state_comparison_fn(a: CT, b: CT) -> Callable[[Column, Column], Column]:
                return operator_dict[state_definition](a, b)

        elif callable(state_definition):
            state_comparison_fn = state_definition  # type: ignore

        else:
            raise TypeError(
                f"The `state_definition` argument can be of type `str` or `callable`, "
                f"but received value of type {type(state_definition)}"
            )

        w = self.baseWindow()

        data = self.df

        # Get previous timestamp to identify start time of the interval
        data = data.withColumn(
            "previous_ts",
            sfn.lag(sfn.col(self.ts_col), offset=1).over(w),
        )

        # Determine state intervals using user-provided the state comparison function
        # The comparison occurs on the current and previous record per metric column
        temp_metric_compare_cols = []
        for mc in metric_cols:
            temp_metric_compare_col = f"__{mc}_compare"
            data = data.withColumn(
                temp_metric_compare_col,
                state_comparison_fn(sfn.col(mc), sfn.lag(sfn.col(mc), 1).over(w)),
            )
            temp_metric_compare_cols.append(temp_metric_compare_col)

        # Remove first record which will have no state change
        # and produces `null` for all state comparisons
        data = data.filter(sfn.col("previous_ts").isNotNull())

        # Each state comparison should return True if state remained constant
        data = data.withColumn(
            "state_change",
            sfn.array_contains(sfn.array(*temp_metric_compare_cols), False),
        )

        # Count the distinct state changes to get the unique intervals
        data = data.withColumn(
            "state_incrementer",
            sfn.sum(sfn.col("state_change").cast("int")).over(w),
        ).filter(~sfn.col("state_change"))

        # Find the start and end timestamp of the interval
        result = (
            data.groupBy(*self.series_ids, "state_incrementer")
            .agg(
                sfn.min("previous_ts").alias("start_ts"),
                sfn.max(self.ts_col).alias("end_ts"),
            )
            .drop("state_incrementer")
        )

        return result


class _ResampledTSDF(TSDF):
    def __init__(
        self,
        df: DataFrame,
        freq: str,
        func: Union[Callable | str],
        ts_col: str = "event_ts",
        series_ids: Optional[List[str]] = None,
    ):
        super(_ResampledTSDF, self).__init__(df, ts_col, series_ids)
        self.__freq = freq
        self.__func = func

    def interpolate(
        self,
        method: str,
        freq: Optional[str] = None,
        func: Optional[Union[Callable | str]] = None,
        target_cols: Optional[List[str]] = None,
        ts_col: Optional[str] = None,
        series_ids: Optional[List[str]] = None,
        show_interpolated: bool = False,
        perform_checks: bool = True,
    ) -> "TSDF":
        """
        Function to interpolate based on frequency, aggregation, and fill similar to pandas. This method requires an already sampled data set in order to use.

        :param method: function used to fill missing values e.g. linear, null, zero, bfill, ffill
        :param target_cols [optional]: columns that should be interpolated, by default interpolates all numeric columns
        :param show_interpolated [optional]: if true will include an additional column to show which rows have been fully interpolated.
        :param perform_checks: calculate time horizon and warnings if True (default is True)
        :return: new TSDF object containing interpolated data
        """

        if freq is None:
            freq = self.__freq

        if func is None:
            func = self.__func

        if ts_col is None:
            ts_col = self.ts_col

        if series_ids is None:
            series_ids = self.series_ids

        # Set defaults for target columns, timestamp column and partition columns when not provided
        if target_cols is None:
            prohibited_cols: List[str] = self.series_ids + [self.ts_col]
            summarizable_types = ["int", "bigint", "float", "double"]

            # get summarizable find summarizable columns
            target_cols: List[str] = [
                datatype[0]
                for datatype in self.df.dtypes
                if (
                    (datatype[1] in summarizable_types)
                    and (datatype[0].lower() not in prohibited_cols)
                )
            ]

        interpolate_service = t_interpolation.Interpolation(is_resampled=True)
        tsdf_input = TSDF(self.df, ts_col=ts_col, series_ids=series_ids)
        interpolated_df = interpolate_service.interpolate(
            tsdf=tsdf_input,
            ts_col=ts_col,
            series_ids=series_ids,
            target_cols=target_cols,
            freq=freq,
            func=func,
            method=method,
            show_interpolated=show_interpolated,
            perform_checks=perform_checks,
        )

        return TSDF(interpolated_df, ts_col=self.ts_col, series_ids=self.series_ids)


class Comparable(metaclass=ABCMeta):
    """For typing functions generated by operator_dict"""

    @abstractmethod
    def __ne__(self, other: Any) -> bool:
        pass

    @abstractmethod
    def __lt__(self, other: Any) -> bool:
        pass

    @abstractmethod
    def __le__(self, other: Any) -> bool:
        pass

    @abstractmethod
    def __eq__(self, other: Any) -> bool:
        pass

    @abstractmethod
    def __gt__(self, other: Any) -> bool:
        pass

    @abstractmethod
    def __ge__(self, other: Any) -> bool:
        pass


CT = TypeVar("CT", bound=Comparable)<|MERGE_RESOLUTION|>--- conflicted
+++ resolved
@@ -23,13 +23,9 @@
 import tempo.resample as t_resample
 import tempo.utils as t_utils
 from tempo.intervals import IntervalsDF
-<<<<<<< HEAD
 from tempo.tsschema import DEFAULT_TIMESTAMP_FORMAT, is_time_format, \
     CompositeTSIndex, TSIndex, TSSchema, WindowBuilder
-=======
-from tempo.tsschema import CompositeTSIndex, TSIndex, TSSchema, WindowBuilder
 from tempo.typing import ColumnOrName, PandasMapIterFunction, PandasGroupedMapFunction
->>>>>>> a7203ae3
 
 logger = logging.getLogger(__name__)
 
@@ -138,13 +134,8 @@
         cls,
         df: DataFrame,
         ts_col: str,
-<<<<<<< HEAD
-        series_ids: Collection[str] = None,
-        ts_fmt: str = DEFAULT_TIMESTAMP_FORMAT,
-=======
         series_ids: Optional[Collection[str]] = None,
-        ts_fmt: str = "YYYY-MM-DDThh:mm:ss[.SSSSSS]",
->>>>>>> a7203ae3
+        ts_fmt: str = DEFAULT_TIMESTAMP_FORMAT
     ) -> "TSDF":
         # parse the ts_col based on the pattern
         if is_time_format(ts_fmt):
