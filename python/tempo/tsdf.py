from pyspark.sql import SparkSession

import logging
from functools import reduce

import numpy as np
import pyspark.sql.functions as f
from IPython.core.display import HTML
from IPython.display import display as ipydisplay
from pyspark.sql.window import Window
from scipy.fft import fft, fftfreq

import tempo.io as tio
import tempo.resample as rs
from tempo.utils import ENV_BOOLEAN, PLATFORM

logger = logging.getLogger(__name__)


class TSDF:

  def __init__(self, df, ts_col="event_ts", partition_cols=None, sequence_col = None):
    """
    Constructor
    :param df:
    :param ts_col:
    :param partitionCols:
    :sequence_col every tsdf allows for a tie-breaker secondary sort key
    """
    self.ts_col = self.__validated_column(df, ts_col)
    self.partitionCols = [] if partition_cols is None else self.__validated_columns(df, partition_cols)

    self.df = df
    self.sequence_col = '' if sequence_col is None else sequence_col
    """
    Make sure DF is ordered by its respective ts_col and partition columns.
    """

  ##
  ## Helper functions
  ##

  def __validated_column(self,df,colname):
    if type(colname) != str:
      raise TypeError(f"Column names must be of type str; found {type(colname)} instead!")
    if colname.lower() not in [col.lower() for col in df.columns]:
      raise ValueError(f"Column {colname} not found in Dataframe")
    return colname

  def __validated_columns(self,df,colnames):
    # if provided a string, treat it as a single column
    if type(colnames) == str:
      colnames = [ colnames ]
    # otherwise we really should have a list or None
    if colnames is None:
      colnames = []
    elif type(colnames) != list:
      raise TypeError(f"Columns must be of type list, str, or None; found {type(colnames)} instead!")
    # validate each column
    for col in colnames:
      self.__validated_column(df,col)
    return colnames

  def __checkPartitionCols(self,tsdf_right):
    for left_col, right_col in zip(self.partitionCols, tsdf_right.partitionCols):
        if left_col != right_col:
            raise ValueError("left and right dataframe partition columns should have same name in same order")

  def __validateTsColMatch(self, right_tsdf):
      left_ts_datatype = self.df.select(self.ts_col).dtypes[0][1]
      right_ts_datatype = right_tsdf.df.select(self.ts_col).dtypes[0][1]
      if left_ts_datatype != right_ts_datatype:
          raise ValueError("left and right dataframe timestamp index columns should have same type")

  def __addPrefixToColumns(self,col_list,prefix):
    """
    Add prefix to all specified columns.
    """

    df = reduce(lambda df, idx: df.withColumnRenamed(col_list[idx], '_'.join([prefix, col_list[idx]])),
                range(len(col_list)), self.df)

    ts_col = '_'.join([prefix, self.ts_col])
    seq_col = '_'.join([prefix, self.sequence_col]) if self.sequence_col else self.sequence_col
    return TSDF(df, ts_col, self.partitionCols, sequence_col=seq_col)

  def __addColumnsFromOtherDF(self, other_cols):
    """
    Add columns from some other DF as lit(None), as pre-step before union.
    """
    new_df = reduce(lambda df, idx: df.withColumn(other_cols[idx], f.lit(None)), range(len(other_cols)), self.df)

    return TSDF(new_df, self.ts_col, self.partitionCols)

  def __combineTSDF(self, ts_df_right, combined_ts_col):
    combined_df = (self.df
                   .unionByName(ts_df_right.df)
                   .withColumn(combined_ts_col,f.coalesce(self.ts_col, ts_df_right.ts_col)))

    return TSDF(combined_df, combined_ts_col, self.partitionCols)

  def __getLastRightRow(self, left_ts_col, right_cols, sequence_col, tsPartitionVal, ignoreNulls):
    """Get last right value of each right column (inc. right timestamp) for each self.ts_col value
    
    self.ts_col, which is the combined time-stamp column of both left and right dataframe, is dropped at the end
    since it is no longer used in subsequent methods.
    """
    ptntl_sort_keys = [self.ts_col, sequence_col]
    sort_keys = [f.col(col_name) for col_name in ptntl_sort_keys if col_name != '']
    sort_keys.append('rec_ind')

    window_spec = Window.partitionBy(self.partitionCols).orderBy(sort_keys).rowsBetween(Window.unboundedPreceding, Window.currentRow)

    if ignoreNulls is False:
        if tsPartitionVal is not None:
            raise ValueError("Disabling null skipping with a partition value is not supported yet.")
        df = reduce(
            lambda df, idx:
                df.withColumn(
                    right_cols[idx],
                    f.last(
                        f.when(f.col("rec_ind") == -1, f.struct(right_cols[idx])).otherwise(None),
                        True  # ignore nulls because it indicates rows from the left side
                    ).over(window_spec)),
            range(len(right_cols)), self.df)
        df = reduce(lambda df, idx: df.withColumn(right_cols[idx], f.col(right_cols[idx])[right_cols[idx]]),
                    range(len(right_cols)), df)
    elif tsPartitionVal is None:
        # splitting off the condition as we want different columns in the reduce if implementing the skew AS OF join
        df = reduce(lambda df, idx: df.withColumn(right_cols[idx], f.last(right_cols[idx], ignoreNulls).over(window_spec)),
                     range(len(right_cols)), self.df)
    else:
        df = reduce(
            lambda df, idx: df.withColumn(right_cols[idx], f.last(right_cols[idx], ignoreNulls).over(window_spec)).withColumn(
                'non_null_ct' + right_cols[idx], f.count(right_cols[idx]).over(window_spec)),
            range(len(right_cols)), self.df)

    df = (df.filter(f.col(left_ts_col).isNotNull()).drop(self.ts_col)).drop('rec_ind')

    # remove the null_ct stats used to record missing values in partitioned as of join
    if tsPartitionVal is not None:
      for column in df.columns:
        if (column.startswith("non_null")):
          any_blank_vals = (df.agg({column: 'min'}).collect()[0][0] == 0)
          newCol = column.replace("non_null_ct", "")
          if any_blank_vals:
            logger.warning("Column " + newCol + " had no values within the lookback window. Consider using a larger window to avoid missing values. If this is the first record in the data frame, this warning can be ignored.")
          df = df.drop(column)


    return TSDF(df, left_ts_col, self.partitionCols)

  def __getTimePartitions(self, tsPartitionVal, fraction=0.1):
    """
    Create time-partitions for our data-set. We put our time-stamps into brackets of <tsPartitionVal>. Timestamps
    are rounded down to the nearest <tsPartitionVal> seconds.

    We cast our timestamp column to double instead of using f.unix_timestamp, since it provides more precision.
    
    Additionally, we make these partitions overlapping by adding a remainder df. This way when calculating the
    last right timestamp we will not end up with nulls for the first left timestamp in each partition.

    TODO: change ts_partition to accomodate for higher precision than seconds.
    """
    partition_df = (
        self.df
        .withColumn("ts_col_double", f.col(self.ts_col).cast("double")) # double is preferred over unix_timestamp
        .withColumn('ts_partition',f.lit(tsPartitionVal) * (f.col("ts_col_double") / f.lit(tsPartitionVal)).cast('integer'))
        .withColumn("partition_remainder",(f.col("ts_col_double") - f.col("ts_partition"))/f.lit(tsPartitionVal))
        .withColumn("is_original", f.lit(1))).cache() # cache it because it's used twice.

    # add [1 - fraction] of previous time partition to the next partition.
    remainder_df = (
      partition_df.filter(f.col("partition_remainder") >= f.lit(1 - fraction))
      .withColumn("ts_partition", f.col("ts_partition") + f.lit(tsPartitionVal))
      .withColumn("is_original",f.lit(0)))

    df = partition_df.union(remainder_df).drop("partition_remainder","ts_col_double")
    return TSDF(df, self.ts_col, self.partitionCols + ['ts_partition'])

  def select(self, *cols):
    """
    pyspark.sql.DataFrame.select() method's equivalent for TSDF objects
    Parameters
    ----------
    cols : str or list of strs
        column names (string).
        If one of the column names is '*', that column is expanded to include all columns
        in the current :class:`TSDF`.

    Examples
    --------
    >>> tsdf.select('*').collect()
    [Row(age=2, name='Alice'), Row(age=5, name='Bob')]
    >>> tsdf.select('name', 'age').collect()
    [Row(name='Alice', age=2), Row(name='Bob', age=5)]
    
    """
    # The columns which will be a mandatory requirement while selecting from TSDFs
    seq_col_stub = [] if bool(self.sequence_col) == False else [self.sequence_col]
    mandatory_cols = [self.ts_col] + self.partitionCols + seq_col_stub
    if (set(mandatory_cols).issubset(set(cols))):
      return TSDF(self.df.select(*cols), self.ts_col, self.partitionCols, self.sequence_col)
    else:
      raise Exception("In TSDF's select statement original ts_col, partitionCols and seq_col_stub(optional) must be present")

  def show(self, n = 20, truncate = True, vertical = False):
    """
    pyspark.sql.DataFrame.show() method's equivalent for TSDF objects

    Parameters
    ----------
    n : int, optional
        Number of rows to show.
    truncate : bool or int, optional
        If set to ``True``, truncate strings longer than 20 chars by default.
        If set to a number greater than one, truncates long strings to length ``truncate``
        and align cells right.
    vertical : bool, optional
        If set to ``True``, print output rows vertically (one line
        per column value).

    Example to show usage
    ---------------------
    from pyspark.sql.functions import *

    phone_accel_df = spark.read.format("csv").option("header", "true").load("dbfs:/home/tempo/Phones_accelerometer").withColumn("event_ts", (col("Arrival_Time").cast("double")/1000).cast("timestamp")).withColumn("x", col("x").cast("double")).withColumn("y", col("y").cast("double")).withColumn("z", col("z").cast("double")).withColumn("event_ts_dbl", col("event_ts").cast("double"))

    from tempo import *

    phone_accel_tsdf = TSDF(phone_accel_df, ts_col="event_ts", partition_cols = ["User"])

    # Call show method here
    phone_accel_tsdf.show()

    """
    if PLATFORM == "DATABRICKS" or ENV_BOOLEAN == False:
        self.df.show(n,truncate,vertical)
    elif ENV_BOOLEAN:
        # In Jupyter notebooks, for wide dataframes the below line will enable rendering the output in a scrollable format.
        ipydisplay(HTML("<style>pre { white-space: pre !important; }</style>"))
        self.df.show(n,truncate,vertical)
    else:
        self.df.show(n,truncate = False) # default show method behaviour in case all condition fails

  def describe(self):
    """
         Describe a TSDF object using a global summary across all time series (anywhere from 10 to millions) as well as the standard Spark data frame stats. Missing vals
         Summary
         global - unique time series based on partition columns, min/max times, granularity - lowest precision in the time series timestamp column
         count / mean / stddev / min / max - standard Spark data frame describe() output
         missing_vals_pct - percentage (from 0 to 100) of missing values.
    """
    #extract the double version of the timestamp column to summarize
    double_ts_col = self.ts_col + "_dbl"

    this_df = self.df.withColumn(double_ts_col, f.col(self.ts_col).cast("double"))

    #summary missing value percentages
    missing_vals = this_df.select(
          [(100 * f.count(f.when(f.col(c[0]).isNull(), c[0])) / f.count(f.lit(1))).alias(c[0]) for c in this_df.dtypes if
           c[1] != 'timestamp']).select(f.lit('missing_vals_pct').alias("summary"), "*")


    # describe stats
    desc_stats = this_df.describe().union(missing_vals)
    unique_ts = this_df.select(*self.partitionCols).distinct().count()

    max_ts = this_df.select(f.max(f.col(self.ts_col)).alias("max_ts")).collect()[0][0]
    min_ts = this_df.select(f.min(f.col(self.ts_col)).alias("max_ts")).collect()[0][0]
    gran = this_df.selectExpr("""min(case when {0} - cast({0} as integer) > 0 then '1-millis'
                  when {0} % 60 != 0 then '2-seconds'
                  when {0} % 3600 != 0 then '3-minutes'
                  when {0} % 86400 != 0 then '4-hours' 
                  else '5-days' end) granularity""".format(double_ts_col)).collect()[0][0][2:]

    non_summary_cols = [c for c in desc_stats.columns if c != 'summary']


    desc_stats = desc_stats.select(f.col("summary"), f.lit(" ").alias("unique_ts_count"), f.lit(" ").alias("min_ts"),
                                   f.lit(" ").alias("max_ts"), f.lit(" ").alias("granularity"), *non_summary_cols)

    # add in single record with global summary attributes and the previously computed missing value and Spark data frame describe stats
    global_smry_rec = desc_stats.limit(1).select(f.lit('global').alias("summary"),f.lit(unique_ts).alias("unique_ts_count"), f.lit(min_ts).alias("min_ts"), f.lit(max_ts).alias("max_ts"), f.lit(gran).alias("granularity"), *[f.lit(" ").alias(c) for c in non_summary_cols])

    full_smry = global_smry_rec.union(desc_stats)

    try:
        dbutils.fs.ls("/")
        return(full_smry)
    except:
        return(full_smry)
        pass

<<<<<<< HEAD
  def asofJoin(self, right_tsdf, left_prefix=None, right_prefix="right", tsPartitionVal=None, fraction=0.5, override_legacy=False):
=======
  def asofJoin(self, right_tsdf, left_prefix=None, right_prefix="right", tsPartitionVal=None, fraction=0.5, skipNulls=True):
>>>>>>> 2161b604
    """
    Performs an as-of join between two time-series. If a tsPartitionVal is specified, it will do this partitioned by
    time brackets, which can help alleviate skew.

    NOTE: partition cols have to be the same for both Dataframes.
    Parameters
    :param right_tsdf - right-hand data frame containing columns to merge in
    :param left_prefix - optional prefix for base data frame
    :param right_prefix - optional prefix for right-hand data frame
    :param tsPartitionVal - value to break up each partition into time brackets
    :param fraction - overlap fraction
    :param skipNulls - whether to skip nulls when joining in values
    """

        # first block of logic checks whether a standard range join will suffice
    left_df = self.df
    right_df = right_tsdf.df

    spark = (SparkSession.builder.appName("myapp").getOrCreate())

    left_plan = left_df._jdf.queryExecution().logical()
    left_bytes = spark._jsparkSession.sessionState().executePlan(left_plan).optimizedPlan().stats().sizeInBytes()
    right_plan = right_df._jdf.queryExecution().logical()
    right_bytes = spark._jsparkSession.sessionState().executePlan(right_plan).optimizedPlan().stats().sizeInBytes()

    # choose 30MB as the cutoff for the broadcast
    bytes_threshold = 30*1024*1024
    if (left_bytes < bytes_threshold) | (right_bytes < bytes_threshold) | override_legacy:
      spark.conf.set("spark.databricks.optimizer.rangeJoin.binSize", 60)
      partition_cols = right_tsdf.partitionCols
      left_cols = list(set(left_df.columns).difference(set(self.partitionCols)))
      right_cols = list(set(right_df.columns).difference(set(right_tsdf.partitionCols)))
      new_left_cols = left_cols
      if left_prefix:
         left_prefix += '_'
      else:
         left_prefix = ''

      if right_prefix != '':
          right_prefix+= '_'

      w = Window.partitionBy(*partition_cols).orderBy(right_prefix + right_tsdf.ts_col)
      new_left_ts_col = left_prefix + self.ts_col
      new_left_cols = [f.col(c).alias(left_prefix + c) for c in left_cols] + partition_cols
      new_right_cols = [f.col(c).alias(right_prefix + c) for c in right_cols] + partition_cols
      quotes_df_w_lag = right_df.select(*new_right_cols).withColumn("lead_" + right_tsdf.ts_col, f.lead(right_prefix + right_tsdf.ts_col).over(w))
      quotes_df_w_lag_tsdf = TSDF(quotes_df_w_lag, partition_cols=right_tsdf.partitionCols, ts_col= right_prefix + right_tsdf.ts_col)
      left_df = left_df.select(*new_left_cols)
      res = left_df.join(quotes_df_w_lag, partition_cols).where(left_df[new_left_ts_col].between(f.col(right_prefix + right_tsdf.ts_col), f.coalesce(f.col('lead_' + right_tsdf.ts_col), f.lit('2099-01-01').cast("timestamp")))).drop('lead_' + right_tsdf.ts_col)
      return(TSDF(res, partition_cols=self.partitionCols, ts_col=new_left_ts_col))
    # end of block checking to see if standard Spark SQL join will work

    if (tsPartitionVal is not None):
      logger.warning("You are using the skew version of the AS OF join. This may result in null values if there are any values outside of the maximum lookback. For maximum efficiency, choose smaller values of maximum lookback, trading off performance and potential blank AS OF values for sparse keys")

    # Check whether partition columns have same name in both dataframes
    self.__checkPartitionCols(right_tsdf)

    # prefix non-partition columns, to avoid duplicated columns.
    left_df = self.df
    right_df = right_tsdf.df

    if left_prefix:
        left_prefix = left_prefix + '_'
    if right_prefix:
        right_prefix = right_prefix + '_'

    # validate timestamp datatypes match
    self.__validateTsColMatch(right_tsdf)

    orig_left_col_diff = list(set(left_df.columns).difference(set(self.partitionCols)))
    orig_right_col_diff = list(set(right_df.columns).difference(set(self.partitionCols)))

    left_tsdf = ((self.__addPrefixToColumns([self.ts_col] + orig_left_col_diff, left_prefix))
                 if left_prefix is not None else self)
    right_tsdf = right_tsdf.__addPrefixToColumns([right_tsdf.ts_col] + orig_right_col_diff, right_prefix)

    left_nonpartition_cols = list(set(left_tsdf.df.columns).difference(set(self.partitionCols)))
    right_nonpartition_cols = list(set(right_tsdf.df.columns).difference(set(self.partitionCols)))

    # For both dataframes get all non-partition columns (including ts_col)
    left_columns = [left_tsdf.ts_col] + left_nonpartition_cols
    right_columns = [right_tsdf.ts_col] + right_nonpartition_cols

    # Union both dataframes, and create a combined TS column
    combined_ts_col = "combined_ts"
    combined_df = (left_tsdf
                   .__addColumnsFromOtherDF(right_columns)
                   .__combineTSDF(right_tsdf.__addColumnsFromOtherDF(left_columns),
                                  combined_ts_col))
    combined_df.df = combined_df.df.withColumn("rec_ind", f.when(f.col(left_tsdf.ts_col).isNotNull(), 1).otherwise(-1))

    # perform asof join.
    if tsPartitionVal is None:
        asofDF = combined_df.__getLastRightRow(left_tsdf.ts_col, right_columns, right_tsdf.sequence_col, tsPartitionVal, skipNulls)
    else:
        tsPartitionDF = combined_df.__getTimePartitions(tsPartitionVal, fraction=fraction)
        asofDF = tsPartitionDF.__getLastRightRow(left_tsdf.ts_col, right_columns, right_tsdf.sequence_col, tsPartitionVal, skipNulls)

        # Get rid of overlapped data and the extra columns generated from timePartitions
        df = asofDF.df.filter(f.col("is_original") == 1).drop("ts_partition","is_original")

        asofDF = TSDF(df, asofDF.ts_col, combined_df.partitionCols)

    return asofDF


  def __baseWindow(self):
    # add all sort keys - time is first, unique sequence number breaks the tie

    ptntl_sort_keys = [self.ts_col, self.sequence_col]
    sort_keys = [f.col(col_name).cast("long") for col_name in ptntl_sort_keys if col_name != '']

    w = Window().orderBy(sort_keys)
    if self.partitionCols:
      w = w.partitionBy([f.col(elem) for elem in self.partitionCols])
    return w


  def __rangeBetweenWindow(self, range_from, range_to):
    return self.__baseWindow().rangeBetween(range_from, range_to)


  def __rowsBetweenWindow(self, rows_from, rows_to):
    return self.__baseWindow().rowsBetween(rows_from, rows_to)


  def withPartitionCols(self, partitionCols):
    """
    Sets certain columns of the TSDF as partition columns. Partition columns are those that differentiate distinct timeseries
    from each other.
    :param partitionCols: a list of columns used to partition distinct timeseries
    :return: a TSDF object with the given partition columns
    """
    return TSDF(self.df, self.ts_col, partitionCols)
  
  def vwap(self, frequency='m',volume_col = "volume", price_col = "price"):
        # set pre_vwap as self or enrich with the frequency
        pre_vwap = self.df
        if frequency == 'm':
            pre_vwap = self.df.withColumn("time_group", f.concat(f.lpad(f.hour(f.col(self.ts_col)), 2, '0'), f.lit(':'),
                                                               f.lpad(f.minute(f.col(self.ts_col)), 2, '0')))
        elif frequency == 'H':
            pre_vwap = self.df.withColumn("time_group", f.concat(f.lpad(f.hour(f.col(self.ts_col)), 2, '0')))
        elif frequency == 'D':
            pre_vwap = self.df.withColumn("time_group", f.concat(f.lpad(f.day(f.col(self.ts_col)), 2, '0')))

        group_cols = ['time_group']
        if self.partitionCols:
          group_cols.extend(self.partitionCols)
        vwapped = ( pre_vwap.withColumn("dllr_value", f.col(price_col) * f.col(volume_col))
                            .groupby(group_cols)
                            .agg( sum('dllr_value').alias("dllr_value"),
                                  sum(volume_col).alias(volume_col),
                                  max(price_col).alias("_".join(["max",price_col])) )
                            .withColumn("vwap", f.col("dllr_value") / f.col(volume_col)) )

        return TSDF( vwapped, self.ts_col, self.partitionCols )
  
  def EMA(self,colName,window=30,exp_factor = 0.2):
    """
    Constructs an approximate EMA in the fashion of:
    EMA = e * lag(col,0) + e * (1 - e) * lag(col, 1) + e * (1 - e)^2 * lag(col, 2) etc, up until window
    TODO: replace case when statement with coalesce
    TODO: add in time partitions functionality (what is the overlap fraction?)
    """

    emaColName = "_".join(["EMA",colName])
    df = self.df.withColumn(emaColName,f.lit(0)).orderBy(self.ts_col)
    w = self.__baseWindow()
    # Generate all the lag columns:
    for i in range(window):
      lagColName = "_".join(["lag",colName,str(i)])
      weight = exp_factor * (1 - exp_factor)**i
      df = df.withColumn(lagColName, weight * f.lag(f.col(colName),i).over(w))
      df = df.withColumn(emaColName, f.col(emaColName) + f.when(
          f.col(lagColName).isNull(),f.lit(0)).otherwise(f.col(lagColName))).drop(lagColName)
      # Nulls are currently removed
      
    return TSDF(df, self.ts_col, self.partitionCols)

  def withLookbackFeatures(self,
                           featureCols,
                           lookbackWindowSize,
                           exactSize=True,
                           featureColName="features"):
      """
      Creates a 2-D feature tensor suitable for training an ML model to predict current values from the history of
      some set of features. This function creates a new column containing, for each observation, a 2-D array of the values
      of some number of other columns over a trailing "lookback" window from the previous observation up to some maximum
      number of past observations.

      :param featureCols: the names of one or more feature columns to be aggregated into the feature column
      :param lookbackWindowSize: The size of lookback window (in terms of past observations). Must be an integer >= 1
      :param exactSize: If True (the default), then the resulting DataFrame will only include observations where the
        generated feature column contains arrays of length lookbackWindowSize. This implies that it will truncate
        observations that occurred less than lookbackWindowSize from the start of the timeseries. If False, no truncation
        occurs, and the column may contain arrays less than lookbackWindowSize in length.
      :param featureColName: The name of the feature column to be generated. Defaults to "features"
      :return: a DataFrame with a feature column named featureColName containing the lookback feature tensor
      """
      # first, join all featureCols into a single array column
      tempArrayColName = "__TempArrayCol"
      feat_array_tsdf = self.df.withColumn(tempArrayColName, f.array(featureCols))

      # construct a lookback array
      lookback_win = self.__rowsBetweenWindow(-lookbackWindowSize, -1)
      lookback_tsdf = (feat_array_tsdf.withColumn(featureColName,
                                                  f.collect_list(f.col(tempArrayColName)).over(lookback_win))
                                      .drop(tempArrayColName))

      # make sure only windows of exact size are allowed
      if exactSize:
          return lookback_tsdf.where(f.size(featureColName) == lookbackWindowSize)

      return TSDF( lookback_tsdf, self.ts_col, self.partitionCols )

  def withRangeStats(self, type='range', colsToSummarize=[], rangeBackWindowSecs=1000):
          """
          Create a wider set of stats based on all numeric columns by default
          Users can choose which columns they want to summarize also. These stats are:
          mean/count/min/max/sum/std deviation/zscore
          :param type - this is created in case we want to extend these stats to lookback over a fixed number of rows instead of ranging over column values
          :param colsToSummarize - list of user-supplied columns to compute stats for. All numeric columns are used if no list is provided
          :param rangeBackWindowSecs - lookback this many seconds in time to summarize all stats. Note this will look back from the floor of the base event timestamp (as opposed to the exact time since we cast to long)
          Assumptions:
               1. The features are summarized over a rolling window that ranges back
               2. The range back window can be specified by the user
               3. Sequence numbers are not yet supported for the sort
               4. There is a cast to long from timestamp so microseconds or more likely breaks down - this could be more easily handled with a string timestamp or sorting the timestamp itself. If using a 'rows preceding' window, this wouldn't be a problem
           """

          # identify columns to summarize if not provided
          # these should include all numeric columns that
          # are not the timestamp column and not any of the partition columns
          if not colsToSummarize:
            # columns we should never summarize
            prohibited_cols = [ self.ts_col.lower() ]
            if self.partitionCols:
              prohibited_cols.extend([ pc.lower() for pc in self.partitionCols])
            # types that can be summarized
            summarizable_types = ['int', 'bigint', 'float', 'double']
            # filter columns to find summarizable columns
            colsToSummarize = [datatype[0] for datatype in self.df.dtypes if
                                ((datatype[1] in summarizable_types) and
                                 (datatype[0].lower() not in prohibited_cols))]

          # build window
          w = self.__rangeBetweenWindow(-1 * rangeBackWindowSecs, 0)

          # compute column summaries
          selectedCols = self.df.columns
          derivedCols = []
          for metric in colsToSummarize:
              selectedCols.append(f.mean(metric).over(w).alias('mean_' + metric))
              selectedCols.append(f.count(metric).over(w).alias('count_' + metric))
              selectedCols.append(f.min(metric).over(w).alias('min_' + metric))
              selectedCols.append(f.max(metric).over(w).alias('max_' + metric))
              selectedCols.append(f.sum(metric).over(w).alias('sum_' + metric))
              selectedCols.append(f.stddev(metric).over(w).alias('stddev_' + metric))
              derivedCols.append(
                      ((f.col(metric) - f.col('mean_' + metric)) / f.col('stddev_' + metric)).alias("zscore_" + metric))
          selected_df = self.df.select(*selectedCols)
          summary_df = selected_df.select(*selected_df.columns, *derivedCols)

          return TSDF(summary_df, self.ts_col, self.partitionCols)

  def write(self, spark, tabName, optimizationCols = None):
    tio.write(self, spark, tabName, optimizationCols)

  def resample(self, freq, func=None, metricCols = None, prefix=None, fill = None):
    """
    function to upsample based on frequency and aggregate function similar to pandas
    :param freq: frequency for upsample - valid inputs are "hr", "min", "sec" corresponding to hour, minute, or second
    :param func: function used to aggregate input
    :param metricCols supply a smaller list of numeric columns if the entire set of numeric columns should not be returned for the resample function
    :param prefix - supply a prefix for the newly sampled columns
    :param fill - Boolean - set to True if the desired output should contain filled in gaps (with 0s currently)
    :return: TSDF object with sample data using aggregate function
    """
    rs.validateFuncExists(func)
    enriched_tsdf = rs.aggregate(self, freq, func, metricCols, prefix, fill)
    return(enriched_tsdf)

  def calc_bars(tsdf, freq, func = None, metricCols = None, fill = None):

      resample_open = tsdf.resample(freq=freq, func='floor', metricCols = metricCols, prefix='open', fill = fill)
      resample_low = tsdf.resample(freq=freq, func='min', metricCols = metricCols, prefix='low', fill = fill)
      resample_high = tsdf.resample(freq=freq, func='max', metricCols = metricCols, prefix='high', fill = fill)
      resample_close = tsdf.resample(freq=freq, func='ceil', metricCols = metricCols, prefix='close', fill = fill)

      join_cols = resample_open.partitionCols + [resample_open.ts_col]
      bars = resample_open.df.join(resample_high.df, join_cols).join(resample_low.df, join_cols).join(resample_close.df, join_cols)
      non_part_cols = set(set(bars.columns) - set(resample_open.partitionCols)) - set([resample_open.ts_col])
      sel_and_sort = resample_open.partitionCols + [resample_open.ts_col] + sorted(non_part_cols)
      bars = bars.select(sel_and_sort)

      return(TSDF(bars, resample_open.ts_col, resample_open.partitionCols))

  def fourier_transform(self, timestep, valueCol):
    """
    Function to fourier transform the time series to its frequency domain representation.
    :param timestep: timestep value to be used for getting the frequency scale
    :param valueCol: name of the time domain data column which will be transformed
    """

    def tempo_fourier_util(pdf):
        """
        This method is a vanilla python logic implementing fourier transform on a numpy array using the scipy module.
        This method is meant to be called from Tempo TSDF as a pandas function API on Spark
        """
        select_cols = list(pdf.columns)
        pdf.sort_values(by=['tpoints'], inplace=True, ascending=True)
        y = np.array(pdf['tdval'])
        tran = fft(y)
        r = tran.real
        i = tran.imag
        pdf['ft_real'] = r
        pdf['ft_imag'] = i
        N = tran.shape
        xf = fftfreq(N[0], timestep)
        pdf['freq'] = xf
        return pdf[select_cols + ['freq', 'ft_real', 'ft_imag']]

    valueCol = self.__validated_column(self.df, valueCol)
    data = self.df
    if self.sequence_col:
        if self.partitionCols == []:
            data = data.withColumn("dummy_group", f.lit("dummy_val"))
            data = data.select(f.col("dummy_group"), self.ts_col, self.sequence_col, f.col(valueCol)).withColumn(
                "tdval", f.col(valueCol)).withColumn("tpoints", f.col(self.ts_col))
            return_schema = ",".join(
                [f"{i[0]} {i[1]}" for i in data.dtypes]
                +
                ["freq double", "ft_real double", "ft_imag double"]
            )
            result = data.groupBy("dummy_group").applyInPandas(tempo_fourier_util, return_schema)
            result = result.drop("dummy_group", "tdval", "tpoints")
        else:
            group_cols = self.partitionCols
            data = data.select(*group_cols, self.ts_col, self.sequence_col, f.col(valueCol)).withColumn(
                "tdval", f.col(valueCol)).withColumn("tpoints", f.col(self.ts_col))
            return_schema = ",".join(
                [f"{i[0]} {i[1]}" for i in data.dtypes]
                +
                ["freq double", "ft_real double", "ft_imag double"]
            )
            result = data.groupBy(*group_cols).applyInPandas(tempo_fourier_util, return_schema)
            result = result.drop("tdval", "tpoints")
    else:
        if self.partitionCols == []:
            data = data.withColumn("dummy_group", f.lit("dummy_val"))
            data = data.select(f.col("dummy_group"), self.ts_col, f.col(valueCol)).withColumn(
                "tdval", f.col(valueCol)).withColumn("tpoints", f.col(self.ts_col))
            return_schema = ",".join(
                [f"{i[0]} {i[1]}" for i in data.dtypes]
                +
                ["freq double", "ft_real double", "ft_imag double"]
            )
            result = data.groupBy("dummy_group").applyInPandas(tempo_fourier_util, return_schema)
            result = result.drop("dummy_group", "tdval", "tpoints")
        else:
            group_cols = self.partitionCols
            data = data.select(*group_cols, self.ts_col, f.col(valueCol)).withColumn(
                "tdval", f.col(valueCol)).withColumn("tpoints", f.col(self.ts_col))
            return_schema = ",".join(
                [f"{i[0]} {i[1]}" for i in data.dtypes]
                +
                ["freq double", "ft_real double", "ft_imag double"]
            )
            result = data.groupBy(*group_cols).applyInPandas(tempo_fourier_util, return_schema)
            result = result.drop("tdval", "tpoints")

    return TSDF(result, self.ts_col, self.partitionCols, self.sequence_col)<|MERGE_RESOLUTION|>--- conflicted
+++ resolved
@@ -76,12 +76,19 @@
     """
     Add prefix to all specified columns.
     """
-
-    df = reduce(lambda df, idx: df.withColumnRenamed(col_list[idx], '_'.join([prefix, col_list[idx]])),
+    if prefix != '':
+        prefix = prefix + '_'
+
+    df = reduce(lambda df, idx: df.withColumnRenamed(col_list[idx], ''.join([prefix, col_list[idx]])),
                 range(len(col_list)), self.df)
 
-    ts_col = '_'.join([prefix, self.ts_col])
-    seq_col = '_'.join([prefix, self.sequence_col]) if self.sequence_col else self.sequence_col
+
+    if prefix == '':
+      ts_col = self.ts_col
+      seq_col = self.sequence_col if self.sequence_col else self.sequence_col
+    else:
+      ts_col = ''.join([prefix, self.ts_col])
+      seq_col = ''.join([prefix, self.sequence_col]) if self.sequence_col else self.sequence_col
     return TSDF(df, ts_col, self.partitionCols, sequence_col=seq_col)
 
   def __addColumnsFromOtherDF(self, other_cols):
@@ -190,9 +197,9 @@
 
     Examples
     --------
-    >>> tsdf.select('*').collect()
+    tsdf.select('*').collect()
     [Row(age=2, name='Alice'), Row(age=5, name='Bob')]
-    >>> tsdf.select('name', 'age').collect()
+    tsdf.select('name', 'age').collect()
     [Row(name='Alice', age=2), Row(name='Bob', age=5)]
     
     """
@@ -292,11 +299,8 @@
         return(full_smry)
         pass
 
-<<<<<<< HEAD
-  def asofJoin(self, right_tsdf, left_prefix=None, right_prefix="right", tsPartitionVal=None, fraction=0.5, override_legacy=False):
-=======
+
   def asofJoin(self, right_tsdf, left_prefix=None, right_prefix="right", tsPartitionVal=None, fraction=0.5, skipNulls=True):
->>>>>>> 2161b604
     """
     Performs an as-of join between two time-series. If a tsPartitionVal is specified, it will do this partitioned by
     time brackets, which can help alleviate skew.
@@ -324,19 +328,19 @@
 
     # choose 30MB as the cutoff for the broadcast
     bytes_threshold = 30*1024*1024
-    if (left_bytes < bytes_threshold) | (right_bytes < bytes_threshold) | override_legacy:
+    if (left_bytes < bytes_threshold) | (right_bytes < bytes_threshold):
       spark.conf.set("spark.databricks.optimizer.rangeJoin.binSize", 60)
       partition_cols = right_tsdf.partitionCols
       left_cols = list(set(left_df.columns).difference(set(self.partitionCols)))
       right_cols = list(set(right_df.columns).difference(set(right_tsdf.partitionCols)))
       new_left_cols = left_cols
-      if left_prefix:
-         left_prefix += '_'
-      else:
-         left_prefix = ''
-
-      if right_prefix != '':
-          right_prefix+= '_'
+      #if left_prefix:
+      #   left_prefix += '_'
+      #else:
+      #   left_prefix = ''
+
+      #if right_prefix != '':
+      #    right_prefix+= '_'
 
       w = Window.partitionBy(*partition_cols).orderBy(right_prefix + right_tsdf.ts_col)
       new_left_ts_col = left_prefix + self.ts_col
@@ -359,10 +363,10 @@
     left_df = self.df
     right_df = right_tsdf.df
 
-    if left_prefix:
-        left_prefix = left_prefix + '_'
-    if right_prefix:
-        right_prefix = right_prefix + '_'
+    #if left_prefix:
+    #    left_prefix = left_prefix + '_'
+    #if right_prefix:
+    #    right_prefix = right_prefix + '_'
 
     # validate timestamp datatypes match
     self.__validateTsColMatch(right_tsdf)
